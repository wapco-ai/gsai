import os
import zipfile
import logging
from flask import (
    Flask,
    request,
    render_template,
    redirect,
    url_for,
    flash,
    send_from_directory,
    session,
)
from werkzeug.utils import secure_filename
from werkzeug.security import generate_password_hash, check_password_hash
import subprocess
import uuid
import json
from threading import Thread
import sys  # Import sys to get the python executable
<<<<<<< HEAD
import winreg
import sqlite3
=======

if sys.platform.startswith("win"):
    import winreg
else:
    winreg = None

>>>>>>> 7607bea5

# Import the new image classifier module
import image_classifier


def apply_windows_proxy():
    if not sys.platform.startswith("win") or winreg is None:
        return
    try:
        # باز کردن کلید تنظیمات اینترنت کاربر جاری
        reg_path = r"Software\Microsoft\Windows\CurrentVersion\Internet Settings"
        with winreg.OpenKey(winreg.HKEY_CURRENT_USER, reg_path) as key:
            proxy_enable, _ = winreg.QueryValueEx(key, "ProxyEnable")
            if proxy_enable:
                # اگر پروکسی فعال است، مقدار ProxyServer را بخوان
                proxy_server, _ = winreg.QueryValueEx(key, "ProxyServer")
                # ست کردن متغیرهای محیطی
                os.environ["HTTP_PROXY"] = proxy_server
                os.environ["HTTPS_PROXY"] = proxy_server
                print(f"Proxy enabled: {proxy_server}")
            else:
                # اگر پروکسی غیرفعال است، مطمئن شو که متغیرها حذف شده‌اند
                os.environ.pop("HTTP_PROXY", None)
                os.environ.pop("HTTPS_PROXY", None)
                print("Proxy disabled, using direct connection.")
    except OSError as e:
        print(f"Failed to read Windows proxy settings: {e}")


# استفاده:
apply_windows_proxy()

# Initialize Flask app
app = Flask(__name__)
app.config["UPLOAD_FOLDER"] = "uploads"
app.config["OUTPUT_FOLDER"] = "outputs"
app.config["ALLOWED_IMAGE_EXTENSIONS"] = {"jpg", "jpeg", "png"}
app.config["ALLOWED_VIDEO_EXTENSIONS"] = {"mp4", "avi", "mov", "mkv"}
app.config["ALLOWED_ZIP_EXTENSIONS"] = {"zip"}
<<<<<<< HEAD
=======
app.secret_key = "your_secret_key"  # CHANGE THIS TO A REAL, SECRET KEY
# Helper function to load Metashape executable path
>>>>>>> 7607bea5
app.config["PROCESSING_STATES"] = {}
app.config["SQLALCHEMY_DATABASE_URI"] = "sqlite:///processes.db"
app.config["SQLALCHEMY_TRACK_MODIFICATIONS"] = False
db = SQLAlchemy(app)

# Database configuration
app.config["SQLALCHEMY_DATABASE_URI"] = "sqlite:///app.db"
app.config["SQLALCHEMY_TRACK_MODIFICATIONS"] = False
db = SQLAlchemy(app)


class Process(db.Model):
    id = db.Column(db.String, primary_key=True)
    filename = db.Column(db.String)
    start_time = db.Column(db.DateTime)
    end_time = db.Column(db.DateTime)
    duration = db.Column(db.Float)
    frame_count = db.Column(db.Integer)
    user = db.Column(db.String)
    status = db.Column(db.String)
    output_folder = db.Column(db.String)
    progress = db.Column(db.Integer, default=0)
    message = db.Column(db.String)


with app.app_context():
    db.create_all()


def load_metashape_executable():
    env_path = os.environ.get("METASHAPE_EXECUTABLE")
    if env_path:
        return env_path

    config_path = os.path.join(os.path.dirname(os.path.abspath(__file__)), "config.json")
    if os.path.exists(config_path):
        try:
            with open(config_path, "r", encoding="utf-8") as cfg:
                data = json.load(cfg)
            if data.get("METASHAPE_EXECUTABLE"):
                return data["METASHAPE_EXECUTABLE"]
        except Exception as exc:
            raise RuntimeError(f"Failed to load config file {config_path}: {exc}")

    raise RuntimeError(
        "METASHAPE_EXECUTABLE not set in environment or config file"
    )


METASHAPE_EXECUTABLE = load_metashape_executable()
# Assuming metashape_script.py is in the same directory as app.py
METASHAPE_SCRIPT_PATH = os.path.join(
    os.path.dirname(os.path.abspath(__file__)), "metashape_script.py"
)

# Ensure directories exist
os.makedirs(app.config["UPLOAD_FOLDER"], exist_ok=True)
os.makedirs(app.config["OUTPUT_FOLDER"], exist_ok=True)

# Database setup
DB_PATH = os.path.join(app.root_path, "users.db")


def get_db_connection():
    conn = sqlite3.connect(DB_PATH)
    conn.row_factory = sqlite3.Row
    return conn


def init_db():
    conn = get_db_connection()
    conn.execute(
        """
        CREATE TABLE IF NOT EXISTS users (
            id INTEGER PRIMARY KEY AUTOINCREMENT,
            username TEXT UNIQUE NOT NULL,
            password TEXT NOT NULL
        )
        """
    )
    cur = conn.execute("SELECT id FROM users WHERE username=?", ("wapco",))
    if cur.fetchone() is None:
        conn.execute(
            "INSERT INTO users (username, password) VALUES (?, ?)",
            ("wapco", generate_password_hash("wapco")),
        )
    conn.commit()
    conn.close()


init_db()

# Setup logging
logging.basicConfig(
    level=logging.INFO, format="%(asctime)s - %(levelname)s - %(message)s"
)


class Process(db.Model):
    id = db.Column(db.Integer, primary_key=True)
    process_uuid = db.Column(db.String(36), unique=True)
    filename = db.Column(db.String(255))
    user = db.Column(db.String(50))
    frame_count = db.Column(db.Integer)
    start_time = db.Column(db.DateTime)
    end_time = db.Column(db.DateTime)
    duration = db.Column(db.Float)
    status = db.Column(db.String(50))


# Helper function to check allowed files
def allowed_file(filename, allowed_extensions):
    return "." in filename and filename.rsplit(".", 1)[1].lower() in allowed_extensions


# Helper function to extract ZIP files
def extract_images_from_zip(zip_path, output_folder):
    """Extract images from a ZIP file to the output folder."""
    extracted_files_count = 0  # Count of successfully extracted images
    allowed_extensions = app.config["ALLOWED_IMAGE_EXTENSIONS"]
    try:
        with zipfile.ZipFile(zip_path, "r") as zip_ref:
            for file in zip_ref.namelist():
                if "../" in file or file.startswith("/"):
                    logging.warning(
                        f"Skipping potentially malicious path in zip: {file}"
                    )
                    continue

                if allowed_file(file, allowed_extensions):
                    try:
                        # Construct the full path for extraction target
                        extract_target_path = os.path.join(output_folder, file)
                        # Normalize path to check against output_folder
                        normalized_extract_target = os.path.normpath(
                            extract_target_path
                        )

                        # Ensure extraction is within the intended directory
                        if normalized_extract_target.startswith(
                            os.path.normpath(output_folder)
                        ):
                            zip_ref.extract(file, output_folder)
                            extracted_files_count += 1
                        else:
                            logging.warning(
                                f"Skipping extraction outside target directory: {file}"
                            )

                    except Exception as e:
                        logging.error(f"Error extracting file {file} from zip: {e}")

    except zipfile.BadZipFile:
        logging.error(f"Invalid ZIP file: {zip_path}")
        flash("Invalid ZIP file.")
    except Exception as e:
        logging.error(f"Error processing ZIP file {zip_path}: {e}")
        flash(f"Error processing ZIP file: {e}")

    return extracted_files_count


# Helper function to update process state both in-memory and in the database
def update_process_state(process_id, updates=None, **kwargs):
    state = app.config["PROCESSING_STATES"].setdefault(process_id, {})
    if updates:
        state.update(updates)
    state.update(kwargs)
    process = Process.query.get(process_id)
    if process:
        combined = updates.copy() if updates else {}
        combined.update(kwargs)
        for key, value in combined.items():
            if hasattr(process, key):
                setattr(process, key, value)
        if "end_time" in combined and process.start_time and process.end_time:
            process.duration = (process.end_time - process.start_time).total_seconds()
        db.session.commit()


# Index page
@app.route("/", methods=["GET", "POST"])
def index():
    if request.method == "POST":
        username = request.form.get("username")
        password = request.form.get("password")
        conn = get_db_connection()
        user = conn.execute(
            "SELECT * FROM users WHERE username=?",
            (username,),
        ).fetchone()
        conn.close()
        if user and check_password_hash(user["password"], password):
            session["logged_in"] = True
            session["username"] = username
            flash("ورود با موفقیت انجام شد.")
            return redirect(url_for("file_selection"))
        else:
            flash("نام کاربری یا کلمه عبور اشتباه است.")
            return redirect(request.url)
    return render_template("index.html")


@app.route("/file_selection", methods=["GET", "POST"])
def file_selection():
    if not session.get("logged_in"):
        flash("لطفاً ابتدا وارد شوید.")
        return redirect(url_for("index"))

    if request.method == "POST":
        file_type = request.form.get("file_type")
        if file_type == "video":
            return redirect(url_for("video_upload"))
        elif file_type == "zip":
            return redirect(url_for("zip_upload"))
        else:
            flash("لطفاً نوع فایل مورد نظر خود را انتخاب کنید.")
            return redirect(request.url)
    return render_template("file_selection.html")


# Clear session on logout
@app.route("/logout")
def logout():
    session.pop("logged_in", None)
    session.pop("username", None)
    flash("شما با موفقیت خارج شدید.")
    return redirect(url_for("index"))


# New route for progress updates
@app.route("/progress/<process_id>")
def progress(process_id):
    proc = Process.query.get(process_id)
    if proc:
        progress_data = {
            "status": proc.status,
            "progress": proc.progress or 0,
            "message": proc.message or "",
            "output_foldername": proc.output_folder,
        }
    else:
        progress_data = {
            "status": "not_found",
            "progress": 0,
            "message": "Process not found",
        }
    return json.dumps(progress_data)


# Video upload route
@app.route("/video-upload", methods=["GET", "POST"])
def video_upload():
    if not session.get("logged_in"):
        flash("لطفاً ابتدا وارد شوید.")
        return redirect(url_for("index"))

    if request.method == "POST":
        if "video" not in request.files:
            flash("No file part")
            return redirect(request.url)

        file = request.files["video"]
        if file.filename == "":
            flash("No selected file")
            return redirect(request.url)

        if file and allowed_file(file.filename, app.config["ALLOWED_VIDEO_EXTENSIONS"]):
            filename = secure_filename(file.filename)
            process_uuid = str(uuid.uuid4())
            upload_process_dir = os.path.join(app.config["UPLOAD_FOLDER"], process_uuid)
            os.makedirs(upload_process_dir, exist_ok=True)
            video_path = os.path.join(upload_process_dir, filename)
            file.save(video_path)

            process_id = str(uuid.uuid4())
            output_dir = os.path.join(app.config["OUTPUT_FOLDER"], process_id)
            os.makedirs(output_dir, exist_ok=True)

            classify_images = request.form.get("classify_images") == "on"

            db_process = Process(
                process_uuid=process_id,
                filename=filename,
                user=session.get("username", "unknown"),
                frame_count=0,
                start_time=datetime.utcnow(),
                status="processing",
            )
            db.session.add(db_process)

            db.session.commit()

            app.config["PROCESSING_STATES"][process_id] = {
                "status": "processing",
                "progress": 0,
                "message": "در حال پردازش اولیه و آماده‌سازی...",
                "filename": filename,
                "output_foldername": process_id,
            }

            start_time_str = request.form.get("start_time", "0")
            end_time_str = request.form.get("end_time", "")
            frame_interval_str = request.form.get("frame_interval", "1")
            crop_height_ratio_str = request.form.get("crop_height_ratio", "0.1")
            model_format = request.form.get("model_format", "obj")

            try:
                start_time = float(start_time_str)
                end_time = float(end_time_str) if end_time_str else None
                frame_interval = float(frame_interval_str)
                crop_height_ratio = float(crop_height_ratio_str)
            except ValueError as e:
                update_process_state(
                    process_id,
                    {
                        "status": "failed",
                        "message": f"خطا در مقادیر ورودی زمان یا بازه: {str(e)}",
                        "end_time": datetime.utcnow(),
                    },
                )
                proc = Process.query.filter_by(process_uuid=process_id).first()
                if proc:
                    proc.status = "failed"
                    proc.end_time = datetime.utcnow()
                    if proc.start_time:
                        proc.duration = (proc.end_time - proc.start_time).total_seconds()
                    db.session.commit()
                logging.error(f"Input value error: {e}")
                return redirect(url_for("processing", process_id=process_id))

            def process_video_task(
                process_id,
                video_path,
                output_dir,
                start_time,
                end_time,
                frame_interval,
                crop_height_ratio,
                model_format,
                classify_images,
            ):
                with app.app_context():
                    try:
                        image_dir = os.path.join(output_dir, "frames")
                        os.makedirs(image_dir, exist_ok=True)

                        update_process_state(process_id, 
                            {"progress": 5, "message": "در حال استخراج فریم‌ها..."}
                        )

                        extract_command = [
                            sys.executable,
                            METASHAPE_SCRIPT_PATH,
                            "--extract_frames",
                            video_path,
                            "--image_dir",
                            image_dir,
                            "--start_time",
                            str(start_time),
                            "--frame_interval",
                            str(frame_interval),
                            "--crop_height_ratio",
                            str(crop_height_ratio),
                        ]
                        if end_time is not None:
                            extract_command.extend(["--end_time", str(end_time)])

                        logging.info(
                            f"Running frame extraction command: {' '.join(extract_command)}"
                        )
                        extract_process = subprocess.Popen(
                            extract_command,
                            stdout=subprocess.PIPE,
                            stderr=subprocess.PIPE,
                        )

                        # Monitor frame extraction output - rudimentary progress
                        # You might need to modify metashape_script.py to output more detailed progress
                        total_frames = 0  # You could try to get total frames from video info before extraction
                        extracted_count = 0
                        for line in iter(extract_process.stdout.readline, b""):
                            line_str = line.decode().strip()
                            logging.info(f"ExtractFrames: {line_str}")
                            # Simple check for extracted frame count (depends on script's output format)
                            if "Extracted frame" in line_str:
                                extracted_count += 1
                                # Update progress based on extracted count if total is known
                                # if total_frames > 0:
                                #     progress_percentage = 5 + int(15 * (extracted_count / total_frames)) # 5 to 20%
                                #     update_process_state(process_id, {"progress": progress_percentage})

                        extract_process.wait()

                        if extract_process.returncode != 0:
                            stderr_output = (
                                extract_process.stderr.read().decode().strip()
                            )
                            logging.error(f"Frame extraction error: {stderr_output}")
                            update_process_state(
                                process_id,
                                {
                                    "status": "failed",
                                    "message": f"خطا در استخراج فریم‌ها: {stderr_output}",
                                    "end_time": datetime.utcnow(),
                                },
                            )
                            proc = Process.query.filter_by(process_uuid=process_id).first()
                            if proc:
                                proc.status = "failed"
                                proc.end_time = datetime.utcnow()
                                if proc.start_time:
                                    proc.duration = (proc.end_time - proc.start_time).total_seconds()
                                db.session.commit()
                            return  # Stop processing on error

                        # --- Check if any images were extracted ---
                        extracted_image_files = [
                            f
                            for f in os.listdir(image_dir)
                            if allowed_file(f, app.config["ALLOWED_IMAGE_EXTENSIONS"])
                        ]
                        if not extracted_image_files:
                            logging.error(
                                f"Frame extraction completed but no valid image files found in {image_dir}."
                            )
                            update_process_state(
                                process_id,
                                {
                                    "status": "failed",
                                    "message": "استخراج فریم‌ها انجام شد، اما هیچ فایل تصویری یافت نشد. احتمالاً ویدئو مشکل دارد یا پارامترهای استخراج نادرست هستند.",
                                    "end_time": datetime.utcnow(),
                                },
                            )
                            proc = Process.query.filter_by(process_uuid=process_id).first()
                            if proc:
                                proc.status = "failed"
                                proc.end_time = datetime.utcnow()
                                if proc.start_time:
                                    proc.duration = (proc.end_time - proc.start_time).total_seconds()
                                db.session.commit()
                            return  # Stop processing if no images were extracted

                        logging.info(
                            f"Frame extraction completed. Found {len(extracted_image_files)} images."
                        )
                        proc = Process.query.filter_by(process_uuid=process_id).first()
                        if proc:
                            proc.frame_count = len(extracted_image_files)
                            db.session.commit()
                        app.config["PROCESSING_STATES"][process_id].update(
                            {
                                "progress": 20,
                                "message": f"استخراج فریم‌ها کامل شد. یافت شد: {len(extracted_image_files)} تصویر.",
                                "frame_count": len(extracted_image_files),
                            },
                        )

                        images_to_process_dir = image_dir  # Default to original frames
                        blended_image_dir = os.path.join(
                            output_dir, "blended_images"
                        )  # Define blended output dir

                        # --- CLASSIFICATION AND BLENDING STEP ---
                        if classify_images:
                            update_process_state(process_id, 
                                {
                                    "progress": 25,
                                    "message": "در حال طبقه‌بندی و ترکیب تصاویر...",
                                }
                            )
                            try:
                                # classify_images_in_folder returns a list of paths to blended images
                                blended_image_paths = (
                                    image_classifier.classify_images_in_folder(
                                        image_dir, blended_image_dir
                                    )
                                )

                                # --- Check if any blended images were generated ---
                                if blended_image_paths:
                                    logging.info(
                                        f"Generated {len(blended_image_paths)} blended images."
                                    )
                                    # If classification and blending successful, use blended images for Metashape
                                    images_to_process_dir = blended_image_dir  # Use blended images for Metashape
                                    update_process_state(process_id, 
                                        {
                                            "progress": 40,
                                            "message": f"طبقه‌بندی و ترکیب تصاویر کامل شد. استفاده از {len(blended_image_paths)} تصویر ترکیبی برای geoSphereAi.",
                                        }
                                    )
                                else:
                                    # If classification failed or produced no blended images, log and continue with original images
                                    logging.warning(
                                        "Image classification and blending failed or produced no output blended images. Continuing with original images."
                                    )
                                    update_process_state(process_id, 
                                        {
                                            "message": "طبقه‌بندی و ترکیب تصاویر انجام نشد یا با خطا مواجه شد. ادامه با تصاویر اصلی."
                                        }
                                    )
                                    images_to_process_dir = (
                                        image_dir  # Revert to original images
                                    )

                            except Exception as e:
                                logging.error(
                                    f"Image classification and blending failed: {e}"
                                )
                                # Log error and continue with original images
                                update_process_state(process_id, 
                                    {
                                        "message": f"خطا در طبقه‌بندی و ترکیب تصاویر: {str(e)}. ادامه با تصاویر اصلی..."
                                    }
                                )
                                images_to_process_dir = (
                                    image_dir  # Revert to original images
                                )
                        else:
                            update_process_state(process_id, 
                                {
                                    "progress": 25,
                                    "message": "طبقه‌بندی تصاویر فعال نیست. شروع پردازش geoSphereAi...",
                                }
                            )
                            images_to_process_dir = image_dir  # Use original images if classification is off
                        # --- END CLASSIFICATION AND BLENDING STEP ---

                        # --- Final check before Metashape ---
                        images_for_metashape = [
                            f
                            for f in os.listdir(images_to_process_dir)
                            if allowed_file(f, app.config["ALLOWED_IMAGE_EXTENSIONS"])
                        ]
                        if not images_for_metashape:
                            logging.error(
                                f"The directory designated for geoSphereAi ({images_to_process_dir}) is empty or contains no valid images."
                            )
                            update_process_state(
                                process_id,
                                {
                                    "status": "failed",
                                    "message": "هیچ فایل تصویری معتبری برای پردازش geoSphereAi یافت نشد.",
                                    "end_time": datetime.utcnow(),
                                },
                            )
                            proc = Process.query.filter_by(process_uuid=process_id).first()
                            if proc:
                                proc.status = "failed"
                                proc.end_time = datetime.utcnow()
                                if proc.start_time:
                                    proc.duration = (proc.end_time - proc.start_time).total_seconds()
                                db.session.commit()
                            return  # Stop processing if no images for Metashape

                        logging.info(
                            f"Starting geoSphereAi process with {len(blended_image_dir)} images from {images_to_process_dir}."
                        )
                        update_process_state(process_id, 
                            {
                                "progress": 45,
                                "message": "در حال اجرای پایپ لاین geoSphereAi...",
                            }
                        )

                        metashape_command = [
                            METASHAPE_EXECUTABLE,
                            "-r",
                            METASHAPE_SCRIPT_PATH,
                            "--image_full_pipeline",
                            "--image_dir",
                            blended_image_dir,
                            "--output_dir",
                            output_dir,
                        ]

                        logging.info(
                            f"Running geoSphereAi command: {' '.join(metashape_command)}"
                        )
                        process = subprocess.Popen(
                            metashape_command,
                            stdout=subprocess.PIPE,
                            stderr=subprocess.PIPE,
                        )

                        for line in iter(process.stdout.readline, b""):
                            logging.info(f"Metashape: {line.decode().strip()}")
                            line_str = line.decode().strip().lower()
                            if "aligncameras" in line_str:
                                update_process_state(process_id, 
                                    {
                                        "progress": 50,
                                        "message": "geoSphereAi: تطبیق دوربین‌ها",
                                    }
                                )
                            elif "builddepthmaps" in line_str:
                                update_process_state(process_id, 
                                    {
                                        "progress": 70,
                                        "message": "geoSphereAi: ساخت نقشه‌های عمق",
                                    }
                                )
                            elif "buildpointcloud" in line_str:
                                update_process_state(process_id, 
                                    {
                                        "progress": 85,
                                        "message": "geoSphereAi: ساخت ابر نقاط",
                                    }
                                )
                            elif "exportpointcloud" in line_str:
                                update_process_state(process_id, 
                                    {
                                        "progress": 95,
                                        "message": "geoSphereAi: خروجی ابر نقاط",
                                    }
                                )

                        process.wait()

                        if process.returncode != 0:
                            stderr_output = process.stderr.read().decode().strip()
                            logging.error(f"Metashape error: {stderr_output}")
                            update_process_state(
                                process_id,
                                {
                                    "status": "failed",
                                    "message": f"خطا در پردازش geoSphereAi: {stderr_output}",
                                    "end_time": datetime.utcnow(),
                                },
                            )
                            proc = Process.query.filter_by(process_uuid=process_id).first()
                            if proc:
                                proc.status = "failed"
                                proc.end_time = datetime.utcnow()
                                if proc.start_time:
                                    proc.duration = (proc.end_time - proc.start_time).total_seconds()
                                db.session.commit()
                            return

                        update_process_state(process_id,
                            {
                                "progress": 100,
                                "status": "completed",
                                "message": "پردازش با موفقیت انجام شد!",
                                "end_time": datetime.utcnow(),
                            }
                        )
                        proc = Process.query.filter_by(process_uuid=process_id).first()
                        if proc:
                            proc.status = "completed"
                            proc.end_time = datetime.utcnow()
                            if proc.start_time:
                                proc.duration = (proc.end_time - proc.start_time).total_seconds()
                            db.session.commit()
                        logging.info(f"Process {process_id} completed successfully.")

                    except Exception as e:
                        logging.error(
                            f"Unexpected error during processing for {process_id}: {str(e)}"
                        )
                        update_process_state(
                            process_id,
                            {
                                "status": "failed",
                                "message": f"خطای غیرمنتظره: {str(e)}",
                                "end_time": datetime.utcnow(),
                            },
                        )
                        proc = Process.query.filter_by(process_uuid=process_id).first()
                        if proc:
                            proc.status = "failed"
                            proc.end_time = datetime.utcnow()
                            if proc.start_time:
                                proc.duration = (proc.end_time - proc.start_time).total_seconds()
                            db.session.commit()

            Thread(
                target=process_video_task,
                args=(
                    process_id,
                    video_path,
                    output_dir,
                    start_time,
                    end_time,
                    frame_interval,
                    crop_height_ratio,
                    model_format,
                    classify_images,
                ),
            ).start()

            return redirect(url_for("processing", process_id=process_id))

    return render_template("video_upload.html")


# ZIP upload page
@app.route("/zip-upload", methods=["GET", "POST"])
def zip_upload():
    if not session.get("logged_in"):
        flash("لطفاً ابتدا وارد شوید.")
        return redirect(url_for("index"))

    if request.method == "POST":
        if "zip" not in request.files:
            flash("فایل ZIP یافت نشد؛ مطمئن شوید که فرم به درستی ارسال شده است.")
            logging.debug("Debug: No 'zip' key in request.files")
            return redirect(request.url)

        zip_file = request.files["zip"]
        if zip_file.filename == "":
            flash("هیچ فایلی انتخاب نشده است.")
            logging.debug("Debug: Empty filename =" + zip_file.filename)
            return redirect(request.url)

        logging.debug("Debug: Uploaded filename = " + zip_file.filename)
        if not allowed_file(zip_file.filename, app.config["ALLOWED_ZIP_EXTENSIONS"]):
            flash("فرمت فایل معتبر نیست. لطفاً فایل ZIP انتخاب کنید.")
            logging.debug("Debug: Invalid file format")
            return redirect(request.url)

        zip_filename = secure_filename(zip_file.filename)
        process_uuid = str(uuid.uuid4())
        upload_process_dir = os.path.join(app.config["UPLOAD_FOLDER"], process_uuid)
        os.makedirs(upload_process_dir, exist_ok=True)
        zip_path = os.path.join(upload_process_dir, zip_filename)

        try:
            zip_file.save(zip_path)
            logging.debug("Debug: File saved successfully at " + zip_path)
        except Exception as e:
            logging.debug("Debug: File save error: " + str(e))
            flash("مشکلی در ذخیره‌سازی فایل ZIP رخ داد.")
            return redirect(request.url)

        output_dir = os.path.join(app.config["OUTPUT_FOLDER"], process_uuid)
        os.makedirs(output_dir, exist_ok=True)

        classify_images = request.form.get("classify_images") == "on"

        process_id = str(uuid.uuid4())
        db_process = Process(
            process_uuid=process_id,
            filename=zip_filename,
            user=session.get("username", "unknown"),
            frame_count=0,
            start_time=datetime.utcnow(),
            status="processing",
        )
        db.session.add(db_process)

        db.session.commit()

        app.config["PROCESSING_STATES"][process_id] = {
            "status": "processing",
            "progress": 0,
            "message": "در حال استخراج تصاویر از فایل ZIP...",
            "filename": zip_filename,
            "output_foldername": process_uuid,
        }

        def process_zip_task(process_id, zip_path, output_dir, classify_images):
            with app.app_context():
                try:
                    image_dir = os.path.join(output_dir, "extracted_images")
                    os.makedirs(image_dir, exist_ok=True)

                    extracted_files_count = extract_images_from_zip(zip_path, image_dir)

                    # --- Check if any images were extracted from ZIP ---
                    if extracted_files_count == 0:
                        flash("هیچ فایل تصویری مجاز در فایل ZIP یافت نشد.")
                        logging.debug("Debug: No valid images found in ZIP")
                        update_process_state(
                            process_id,
                            {
                                "status": "failed",
                                "message": "هیچ فایل تصویری معتبری در ZIP یافت نشد.",
                                "end_time": datetime.utcnow(),
                            },
                        )
                        proc = Process.query.filter_by(process_uuid=process_id).first()
                        if proc:
                            proc.status = "failed"
                            proc.end_time = datetime.utcnow()
                            if proc.start_time:
                                proc.duration = (proc.end_time - proc.start_time).total_seconds()
                            db.session.commit()
                        # Clean up the uploaded zip file and empty output directory if no images were found
                        if os.path.exists(zip_path):
                            os.remove(zip_path)
                        # Only remove output_dir if it's empty to avoid deleting files from a previous run with the same UUID (unlikely but safe)
                        if os.path.exists(output_dir) and not os.listdir(output_dir):
                            os.rmdir(output_dir)
                        return  # Stop processing

                    logging.info(f"Extracted {extracted_files_count} images from ZIP.")
                    proc = Process.query.filter_by(process_uuid=process_id).first()
                    if proc:
                        proc.frame_count = extracted_files_count
                        db.session.commit()
                    app.config["PROCESSING_STATES"][process_id].update(
                        {
                            "progress": 20,
                            "message": f"تصاویر از ZIP استخراج شدند. یافت شد: {extracted_files_count} تصویر.",
                        }
                    )

                    images_to_process_dir = image_dir  # Default to extracted images
                    blended_image_dir = os.path.join(
                        output_dir, "blended_images"
                    )  # Define blended output dir

                    # --- CLASSIFICATION AND BLENDING STEP ---
                    if classify_images:
                        update_process_state(process_id, 
                            {
                                "progress": 25,
                                "message": "در حال طبقه‌بندی و ترکیب تصاویر...",
                            }
                        )
                        try:
                            blended_image_paths = (
                                image_classifier.classify_images_in_folder(
                                    image_dir, blended_image_dir
                                )
                            )

                            # --- Check if any blended images were generated ---
                            if blended_image_paths:
                                logging.info(
                                    f"Generated {len(blended_image_paths)} blended images."
                                )
                                images_to_process_dir = blended_image_dir  # Use blended images for Metashape
                                update_process_state(process_id, 
                                    {
                                        "progress": 40,
                                        "message": f"طبقه‌بندی و ترکیب تصاویر کامل شد. استفاده از {len(blended_image_paths)} تصویر ترکیبی برای geoSphereAi.",
                                    }
                                )
                            else:
                                logging.warning(
                                    "Image classification and blending failed or produced no output blended images. Continuing with original images."
                                )
                                update_process_state(process_id, 
                                    {
                                        "message": "طبقه‌بندی و ترکیب تصاویر انجام نشد یا با خطا مواجه شد. ادامه با تصاویر اصلی."
                                    }
                                )
                                images_to_process_dir = (
                                    image_dir  # Revert to original images
                                )

                        except Exception as e:
                            logging.error(
                                f"Image classification and blending failed: {e}"
                            )
                            update_process_state(process_id, 
                                {
                                    "message": f"خطا در طبقه‌بندی و ترکیب تصاویر: {str(e)}. ادامه با تصاویر اصلی..."
                                }
                            )
                            images_to_process_dir = (
                                image_dir  # Revert to original images
                            )
                    else:
                        update_process_state(process_id, 
                            {
                                "progress": 25,
                                "message": "طبقه‌بندی تصاویر فعال نیست. شروع پردازش geoSphereAi...",
                            }
                        )
                        images_to_process_dir = (
                            image_dir  # Use original images if classification is off
                        )
                    # --- END CLASSIFICATION AND BLENDING STEP ---

                    # --- Final check before Metashape ---
                    images_for_metashape = [
                        f
                        for f in os.listdir(blended_image_dir)
                        if allowed_file(f, app.config["ALLOWED_IMAGE_EXTENSIONS"])
                    ]
                    if not images_for_metashape:
                        logging.error(
                            f"The directory designated for geoSphereAi ({blended_image_dir}) is empty or contains no valid images."
                        )
                        update_process_state(
                            process_id,
                            {
                                "status": "failed",
                                "message": "هیچ فایل تصویری معتبری برای پردازش geoSphereAi یافت نشد.",
                                "end_time": datetime.utcnow(),
                            },
                        )
                        return  # Stop processing if no images for Metashape

                    logging.info(
                        f"Starting geoSphereAi process with {len(images_for_metashape)} images from {blended_image_dir}."
                    )
                    update_process_state(process_id, 
                        {
                            "progress": 45,
                            "message": "در حال اجرای پایپ لاین geoSphereAi...",
                        }
                    )

                    metashape_command = [
                        METASHAPE_EXECUTABLE,
                        "-r",
                        METASHAPE_SCRIPT_PATH,
                        "--image_full_pipeline",
                        "--image_dir",
                        blended_image_dir,
                        "--output_dir",
                        output_dir,
                    ]

                    logging.info(
                        f"Running Metashape command: {' '.join(metashape_command)}"
                    )
                    process = subprocess.Popen(
                        metashape_command,
                        stdout=subprocess.PIPE,
                        stderr=subprocess.PIPE,
                    )

                    for line in iter(process.stdout.readline, b""):
                        logging.info(f"Metashape: {line.decode().strip()}")
                        line_str = line.decode().strip().lower()
                        if "aligncameras" in line_str:
                            update_process_state(process_id, 
                                {
                                    "progress": 50,
                                    "message": "geoSphereAi: تطبیق دوربین‌ها",
                                }
                            )
                        elif "builddepthmaps" in line_str:
                            update_process_state(process_id, 
                                {
                                    "progress": 70,
                                    "message": "geoSphereAi: ساخت نقشه‌های عمق",
                                }
                            )
                        elif "buildpointcloud" in line_str:
                            update_process_state(process_id, 
                                {
                                    "progress": 85,
                                    "message": "geoSphereAi: ساخت ابر نقاط",
                                }
                            )
                        elif "exportpointcloud" in line_str:
                            update_process_state(process_id, 
                                {
                                    "progress": 95,
                                    "message": "geoSphereAi: خروجی ابر نقاط",
                                }
                            )

                    process.wait()

                    if process.returncode != 0:
                        stderr_output = process.stderr.read().decode().strip()
                        logging.error(f"Metashape error: {stderr_output}")
                        update_process_state(
                            process_id,
                            {
                                "status": "failed",
                                "message": f"خطا در پردازش geoSphereAi: {stderr_output}",
                                "end_time": datetime.utcnow(),
                            },
                        )
                        proc = Process.query.filter_by(process_uuid=process_id).first()
                        if proc:
                            proc.status = "failed"
                            proc.end_time = datetime.utcnow()
                            if proc.start_time:
                                proc.duration = (proc.end_time - proc.start_time).total_seconds()
                            db.session.commit()
                        return

                    update_process_state(process_id,
                        {
                            "progress": 100,
                            "status": "completed",
                            "message": "پردازش با موفقیت انجام شد!",
                            "end_time": datetime.utcnow(),
                        }
                    )
                    proc = Process.query.filter_by(process_uuid=process_id).first()
                    if proc:
                        proc.status = "completed"
                        proc.end_time = datetime.utcnow()
                        if proc.start_time:
                            proc.duration = (proc.end_time - proc.start_time).total_seconds()
                        db.session.commit()
                    logging.info(f"Process {process_id} completed successfully.")

                except Exception as e:
                    logging.error(
                        f"Unexpected error during processing for {process_id}: {str(e)}"
                    )
                    update_process_state(process_id,
                        {
                            "status": "failed",
                            "message": f"خطای غیرمنتظره: {str(e)}",
                            "end_time": datetime.utcnow(),
                        }
                    )
                    proc = Process.query.filter_by(process_uuid=process_id).first()
                    if proc:
                        proc.status = "failed"
                        proc.end_time = datetime.utcnow()
                        if proc.start_time:
                            proc.duration = (proc.end_time - proc.start_time).total_seconds()
                        db.session.commit()
                finally:
                    if os.path.exists(zip_path):
                        os.remove(zip_path)

        Thread(
            target=process_zip_task,
            args=(process_id, zip_path, output_dir, classify_images),
        ).start()

        return redirect(url_for("processing", process_id=process_id))

    return render_template("zip_upload.html")


# New processing page route
@app.route("/processing/<process_id>")
def processing(process_id):
    if not session.get("logged_in"):
        flash("لطفاً ابتدا وارد شوید.")
        return redirect(url_for("index"))

    if not Process.query.get(process_id):
        flash("شناسه پردازش نامعتبر است.")
        return redirect(url_for("file_selection"))

    return render_template("processing.html", process_id=process_id)


# Processes list route
@app.route("/processes")
def process_list():
    if not session.get("logged_in"):
        flash("لطفاً ابتدا وارد شوید.")
        return redirect(url_for("index"))

    page = request.args.get("page", 1, type=int)
    pagination = Process.query.order_by(Process.start_time.desc()).paginate(page=page, per_page=10)
    return render_template("process_list.html", processes=pagination.items, pagination=pagination)


# Results page route
@app.route("/results/<output_foldername>")
def results(output_foldername):
    if not session.get("logged_in"):
        flash("لطفاً ابتدا وارد شوید.")
        return redirect(url_for("index"))

    output_dir = os.path.join(app.config["OUTPUT_FOLDER"], output_foldername)

    logging.info(f"Results route accessed for output_foldername: {output_foldername}")
    logging.info(f"Checking existence of output directory: {output_dir}")

    if not os.path.exists(output_dir):
        logging.error(f"Output directory not found for results: {output_dir}")
        flash("Results not found.")
        return redirect(url_for("file_selection"))

    logging.info(f"Output directory found: {output_dir}")
    try:
        dir_contents = os.listdir(output_dir)
        logging.info(f"Contents of output directory: {dir_contents}")
    except Exception as e:
        logging.error(f"Error listing contents of {output_dir}: {e}")

    file_paths = []
    for subdir, _, files in os.walk(output_dir):
        for file in files:
            full_path = os.path.join(subdir, file)
            relative_path = os.path.relpath(full_path, output_dir)

            if relative_path.lower().endswith(
                (
                    ".pcd",
                    ".ply",
                    "_mask.png",
                    "_colored_mask.png",
                    "_blended.png",
                    ".obj",
                )
            ):  # Include .obj as a viewable/downloadable file
                normalized_path = relative_path.replace("\\", "/")
                file_paths.append(normalized_path)

    logging.info(f"Found {len(file_paths)} relevant files in results directory.")

    original_filename = "Processed Files"
    process = Process.query.filter_by(output_folder=output_foldername).first()
    if process:
        original_filename = process.filename or original_filename
        if process.status not in ["completed", "completed_with_warnings"]:
            logging.warning(
                f"Accessing results for process {output_foldername} which has status: {process.status}"
            )
    else:
        logging.warning(
            f"Process state not found in database for output_foldername: {output_foldername}. Using default filename."
        )

    return render_template(
        "results.html",
        filename=original_filename,
        output_foldername=output_foldername,
        file_paths=file_paths,
    )


# Download route
@app.route("/download/<output_foldername>/<path:file_path>")
def download(output_foldername, file_path):
    if not session.get("logged_in"):
        flash("لطفاً ابتدا وارد شوید.")
        return redirect(url_for("index"))

    output_dir = os.path.join(app.config["OUTPUT_FOLDER"], output_foldername)
    full_file_path = os.path.join(output_dir, file_path)

    if not os.path.abspath(full_file_path).startswith(os.path.abspath(output_dir)):
        flash("Attempted to access a file outside the results directory.")
        logging.warning(
            f"Attempted directory traversal: {output_foldername}/{file_path}"
        )
        return redirect(url_for("results", output_foldername=output_foldername))

    if os.path.exists(full_file_path) and os.path.isfile(full_file_path):
        directory = os.path.dirname(full_file_path)
        file_name = os.path.basename(full_file_path)
        return send_from_directory(directory, file_name, as_attachment=True)
    else:
        logging.debug(f"File not found for download: {full_file_path}")
        flash("The requested file was not found on the server.")
        return redirect(url_for("results", output_foldername=output_foldername))


# New route for displaying PLY files
@app.route("/ply/<output_foldername>/<path:file_path>")
def ply(output_foldername, file_path):
    if not session.get("logged_in"):
        flash("لطفاً ابتدا وارد شوید.")
        return redirect(url_for("index"))

    output_dir = os.path.join(app.config["OUTPUT_FOLDER"], output_foldername)
    full_file_path = os.path.join(output_dir, file_path)

    if not os.path.abspath(full_file_path).startswith(os.path.abspath(output_dir)):
        flash("Attempted to access a file outside the results directory.")
        logging.warning(
            f"Attempted directory traversal: {output_foldername}/{file_path}"
        )
        return redirect(url_for("results", output_foldername=output_foldername))

    if os.path.exists(full_file_path) and os.path.isfile(full_file_path):
        return render_template(
            "ply.html", output_foldername=output_foldername, file_path=file_path
        )
    else:
        flash("PLY file not found.")
        return redirect(url_for("results", output_foldername=output_foldername))


# New route for displaying PCD files
@app.route("/pcd/<output_foldername>/<path:file_path>")
def pcd_viewer(output_foldername, file_path):
    if not session.get("logged_in"):
        flash("لطفاً ابتدا وارد شوید.")
        return redirect(url_for("index"))

    output_dir = os.path.join(app.config["OUTPUT_FOLDER"], output_foldername)
    full_file_path = os.path.join(output_dir, file_path)

    if not os.path.abspath(full_file_path).startswith(os.path.abspath(output_dir)):
        flash("Attempted to access a file outside the results directory.")
        logging.warning(
            f"Attempted directory traversal: {output_foldername}/{file_path}"
        )
        return redirect(url_for("results", output_foldername=output_foldername))

    if os.path.exists(full_file_path) and os.path.isfile(full_file_path):
        return render_template(
            "pcd_viewer.html", output_foldername=output_foldername, file_path=file_path
        )
    else:
        flash("pcd file not found.")
        return redirect(url_for("results", output_foldername=output_foldername))


# Static route for serving files within the output folder (e.g., for viewers)
@app.route("/outputs/<output_foldername>/<path:file_path>")
def serve_output_file(output_foldername, file_path):
    output_dir = os.path.join(app.config["OUTPUT_FOLDER"], output_foldername)
    full_file_path = os.path.join(output_dir, file_path)

    if not os.path.abspath(full_file_path).startswith(os.path.abspath(output_dir)):
        logging.warning(
            f"Attempted directory traversal via serve_output_file: {output_foldername}/{file_path}"
        )
        return "Unauthorized", 401

    if os.path.exists(full_file_path) and os.path.isfile(full_file_path):
        directory = os.path.dirname(full_file_path)
        file_name = os.path.basename(full_file_path)
        # Determine mimetype based on file extension
        if file_name.lower().endswith(".ply"):
            mimetype = "model/ply"
        elif file_name.lower().endswith(".pcd"):
            mimetype = "text/plain"
        elif file_name.lower().endswith(".png"):
            mimetype = "image/png"
        elif file_name.lower().endswith(".jpg") or file_name.lower().endswith(".jpeg"):
            mimetype = "image/jpeg"
        else:
            mimetype = "application/octet-stream"

        return send_from_directory(directory, file_name, mimetype=mimetype)
    else:
        logging.debug(f"File not found for serving: {full_file_path}")
        return "File not found", 404


# Static routes for serving threejs and other static files
@app.route("/static/threejs/build/<path:filename>")
def serve_threejs_build(filename):
    threejs_build_dir = os.path.join(app.root_path, "static", "threejs", "build")
    return send_from_directory(
        threejs_build_dir, filename, mimetype="application/javascript"
    )


@app.route("/static/threejs/jsm/<path:filename>")
def serve_threejs_jsm(filename):
    threejs_jsm_dir = os.path.join(app.root_path, "static", "threejs", "jsm")
    return send_from_directory(
        threejs_jsm_dir, filename, mimetype="application/javascript"
    )


@app.route("/static/<path:filename>")
def serve_static(filename):
    static_dir = os.path.join(app.root_path, "static")
    return send_from_directory(static_dir, filename)


# Run Flask app
if __name__ == "__main__":
    with app.app_context():
        db.create_all()
    app.run(debug=False)<|MERGE_RESOLUTION|>--- conflicted
+++ resolved
@@ -18,17 +18,13 @@
 import json
 from threading import Thread
 import sys  # Import sys to get the python executable
-<<<<<<< HEAD
-import winreg
 import sqlite3
-=======
 
 if sys.platform.startswith("win"):
     import winreg
 else:
     winreg = None
 
->>>>>>> 7607bea5
 
 # Import the new image classifier module
 import image_classifier
@@ -68,11 +64,6 @@
 app.config["ALLOWED_IMAGE_EXTENSIONS"] = {"jpg", "jpeg", "png"}
 app.config["ALLOWED_VIDEO_EXTENSIONS"] = {"mp4", "avi", "mov", "mkv"}
 app.config["ALLOWED_ZIP_EXTENSIONS"] = {"zip"}
-<<<<<<< HEAD
-=======
-app.secret_key = "your_secret_key"  # CHANGE THIS TO A REAL, SECRET KEY
-# Helper function to load Metashape executable path
->>>>>>> 7607bea5
 app.config["PROCESSING_STATES"] = {}
 app.config["SQLALCHEMY_DATABASE_URI"] = "sqlite:///processes.db"
 app.config["SQLALCHEMY_TRACK_MODIFICATIONS"] = False
