import os
import zipfile
import logging
from flask import (
    Flask,
    request,
    render_template,
    redirect,
    url_for,
    flash,
    send_from_directory,
    session,
)
from werkzeug.utils import secure_filename
import subprocess
import uuid
import json
from threading import Thread
import sys # Import sys to get the python executable

# Import the new image classifier module
import image_classifier_cpu as image_classifier

# Initialize Flask app
app = Flask(__name__)
app.config["UPLOAD_FOLDER"] = "uploads"
app.config["OUTPUT_FOLDER"] = "outputs"
app.config["ALLOWED_IMAGE_EXTENSIONS"] = {"jpg", "jpeg", "png"}
app.config["ALLOWED_VIDEO_EXTENSIONS"] = {"mp4", "avi", "mov", "mkv"}
app.config["ALLOWED_ZIP_EXTENSIONS"] = {"zip"}
app.secret_key = "your_secret_key" # CHANGE THIS TO A REAL, SECRET KEY
app.config["PROCESSING_STATES"] = {}

# Path to Metashape Pro executable
# Ensure this path is correct for your system
METASHAPE_EXECUTABLE = r"D:\\Program Files\\Agisoft\\Metashape Pro\\metashape.exe"
# Assuming metashape_script.py is in the same directory as app.py
METASHAPE_SCRIPT_PATH = os.path.join(os.path.dirname(os.path.abspath(__file__)), "metashape_script.py")

# Ensure directories exist
os.makedirs(app.config["UPLOAD_FOLDER"], exist_ok=True)
os.makedirs(app.config["OUTPUT_FOLDER"], exist_ok=True)

# Setup logging to both console and a log file. The log file is cleared on each
# start to keep logs relevant to the current run.
LOG_FILE_PATH = os.path.join(os.path.dirname(os.path.abspath(__file__)), "app.log")
logging.basicConfig(
    level=logging.INFO,
    format="%(asctime)s - %(levelname)s - %(message)s",
    handlers=[
        logging.FileHandler(LOG_FILE_PATH, mode="w", encoding="utf-8"),
        logging.StreamHandler(sys.stdout),
    ],
<<<<<<< HEAD
    force=True,  # apply configuration even if logging was already configured
=======
>>>>>>> ac16d876
)


# Helper function to check allowed files
def allowed_file(filename, allowed_extensions):
    return "." in filename and filename.rsplit(".", 1)[1].lower() in allowed_extensions


# Helper function to extract ZIP files
def extract_images_from_zip(zip_path, output_folder):
    """Extract images from a ZIP file to the output folder."""
    extracted_files_count = 0 # Count of successfully extracted images
    allowed_extensions = app.config["ALLOWED_IMAGE_EXTENSIONS"]
    try:
        with zipfile.ZipFile(zip_path, "r") as zip_ref:
            for file in zip_ref.namelist():
                if "../" in file or file.startswith("/"):
                    logging.warning(f"Skipping potentially malicious path in zip: {file}")
                    continue

                if allowed_file(file, allowed_extensions):
                    try:
                        # Construct the full path for extraction target
                        extract_target_path = os.path.join(output_folder, file)
                        # Normalize path to check against output_folder
                        normalized_extract_target = os.path.normpath(extract_target_path)

                        # Ensure extraction is within the intended directory
                        if normalized_extract_target.startswith(os.path.normpath(output_folder)):
                            zip_ref.extract(file, output_folder)
                            extracted_files_count += 1
                        else:
                             logging.warning(f"Skipping extraction outside target directory: {file}")

                    except Exception as e:
                        logging.error(f"Error extracting file {file} from zip: {e}")

    except zipfile.BadZipFile:
         logging.error(f"Invalid ZIP file: {zip_path}")
         flash("Invalid ZIP file.")
    except Exception as e:
        logging.error(f"Error processing ZIP file {zip_path}: {e}")
        flash(f"Error processing ZIP file: {e}")

    return extracted_files_count


# Index page
@app.route("/", methods=["GET", "POST"])
def index():
    if request.method == "POST":
        username = request.form.get("username")
        password = request.form.get("password")
        if username == "wapco" and password == "wapco":
            session["logged_in"] = True
            flash("ورود با موفقیت انجام شد.")
            return redirect(
                url_for("file_selection")
            )
        else:
            flash("نام کاربری یا کلمه عبور اشتباه است.")
            return redirect(request.url)
    return render_template("index.html")


@app.route("/file_selection", methods=["GET", "POST"])
def file_selection():
    if not session.get("logged_in"):
        flash("لطفاً ابتدا وارد شوید.")
        return redirect(url_for("index"))

    if request.method == "POST":
        file_type = request.form.get("file_type")
        if file_type == "video":
            return redirect(url_for("video_upload"))
        elif file_type == "zip":
            return redirect(url_for("zip_upload"))
        else:
            flash("لطفاً نوع فایل مورد نظر خود را انتخاب کنید.")
            return redirect(request.url)
    return render_template("file_selection.html")


# Clear session on logout
@app.route("/logout")
def logout():
    session.pop("logged_in", None)
    flash("شما با موفقیت خارج شدید.")
    return redirect(url_for("index"))


# New route for progress updates
@app.route("/progress/<process_id>")
def progress(process_id):
    progress_data = app.config["PROCESSING_STATES"].get(
        process_id,
        {"status": "not_found", "progress": 0, "message": "Process not found"},
    )
    return json.dumps(progress_data)


# Video upload route
@app.route("/video-upload", methods=["GET", "POST"])
def video_upload():
    if not session.get("logged_in"):
        flash("لطفاً ابتدا وارد شوید.")
        return redirect(url_for("index"))

    if request.method == "POST":
        if "video" not in request.files:
            flash("No file part")
            return redirect(request.url)

        file = request.files["video"]
        if file.filename == "":
            flash("No selected file")
            return redirect(request.url)

        if file and allowed_file(file.filename, app.config["ALLOWED_VIDEO_EXTENSIONS"]):
            filename = secure_filename(file.filename)
            process_uuid = str(uuid.uuid4())
            upload_process_dir = os.path.join(app.config["UPLOAD_FOLDER"], process_uuid)
            os.makedirs(upload_process_dir, exist_ok=True)
            video_path = os.path.join(upload_process_dir, filename)
            file.save(video_path)

            process_id = str(uuid.uuid4())
            output_dir = os.path.join(
                app.config["OUTPUT_FOLDER"], process_id
            )
            os.makedirs(output_dir, exist_ok=True)

            classify_images = request.form.get("classify_images") == "on"

            app.config["PROCESSING_STATES"][process_id] = {
                "status": "processing",
                "progress": 0,
                "message": "در حال پردازش اولیه و آماده‌سازی...",
                "filename": filename,
                "output_foldername": process_id
            }

            start_time_str = request.form.get("start_time", "0")
            end_time_str = request.form.get("end_time", "")
            frame_interval_str = request.form.get("frame_interval", "1")
            crop_height_ratio_str = request.form.get("crop_height_ratio", "0.1")
            model_format = request.form.get("model_format", "obj")

            try:
                start_time = float(start_time_str)
                end_time = float(end_time_str) if end_time_str else None
                frame_interval = float(frame_interval_str)
                crop_height_ratio = float(crop_height_ratio_str)
            except ValueError as e:
                app.config["PROCESSING_STATES"][process_id].update({
                     "status": "failed",
                     "message": f"خطا در مقادیر ورودی زمان یا بازه: {str(e)}"
                })
                logging.error(f"Input value error: {e}")
                return redirect(url_for("processing", process_id=process_id))


            def process_video_task(
                process_id,
                video_path,
                output_dir,
                start_time,
                end_time,
                frame_interval,
                crop_height_ratio,
                model_format,
                classify_images
            ):
                with app.app_context():
                    try:
                        image_dir = os.path.join(output_dir, "frames")
                        os.makedirs(image_dir, exist_ok=True)

                        app.config["PROCESSING_STATES"][process_id].update(
                            {"progress": 5, "message": "در حال استخراج فریم‌ها..."}
                        )

                        extract_command = [
                            sys.executable,
                            METASHAPE_SCRIPT_PATH,
                            "--extract_frames", video_path,
                            "--image_dir", image_dir,
                            "--start_time", str(start_time),
                            "--frame_interval", str(frame_interval),
                            "--crop_height_ratio", str(crop_height_ratio)
                        ]
                        if end_time is not None:
                             extract_command.extend(["--end_time", str(end_time)])

                        logging.info(f"Running frame extraction command: {' '.join(extract_command)}")
                        extract_process = subprocess.Popen(
                            extract_command,
                            stdout=subprocess.PIPE,
                            stderr=subprocess.PIPE,
                        )

                        # Monitor frame extraction output - rudimentary progress
                        # You might need to modify metashape_script.py to output more detailed progress
                        total_frames = 0 # You could try to get total frames from video info before extraction
                        extracted_count = 0
                        for line in iter(extract_process.stdout.readline, b""):
                             line_str = line.decode().strip()
                             logging.info(f"ExtractFrames: {line_str}")
                             # Simple check for extracted frame count (depends on script's output format)
                             if "Extracted frame" in line_str:
                                 extracted_count += 1
                                 # Update progress based on extracted count if total is known
                                 # if total_frames > 0:
                                 #     progress_percentage = 5 + int(15 * (extracted_count / total_frames)) # 5 to 20%
                                 #     app.config["PROCESSING_STATES"][process_id].update({"progress": progress_percentage})


                        extract_process.wait()

                        if extract_process.returncode != 0:
                            stderr_output = extract_process.stderr.read().decode().strip()
                            logging.error(f"Frame extraction error: {stderr_output}")
                            app.config["PROCESSING_STATES"][process_id].update(
                                {
                                    "status": "failed",
                                    "message": f"خطا در استخراج فریم‌ها: {stderr_output}",
                                }
                            )
                            return # Stop processing on error

                        # --- Check if any images were extracted ---
                        extracted_image_files = [f for f in os.listdir(image_dir) if allowed_file(f, app.config["ALLOWED_IMAGE_EXTENSIONS"])]
                        if not extracted_image_files:
                            logging.error(f"Frame extraction completed but no valid image files found in {image_dir}.")
                            app.config["PROCESSING_STATES"][process_id].update(
                                {
                                    "status": "failed",
                                    "message": "استخراج فریم‌ها انجام شد، اما هیچ فایل تصویری یافت نشد. احتمالاً ویدئو مشکل دارد یا پارامترهای استخراج نادرست هستند.",
                                }
                            )
                            return # Stop processing if no images were extracted

                        logging.info(f"Frame extraction completed. Found {len(extracted_image_files)} images.")
                        app.config["PROCESSING_STATES"][process_id].update(
                            {"progress": 20, "message": f"استخراج فریم‌ها کامل شد. یافت شد: {len(extracted_image_files)} تصویر."}
                        )

                        images_to_process_dir = image_dir # Default to original frames
                        blended_image_dir = os.path.join(output_dir, "blended_images") # Define blended output dir


                        # --- CLASSIFICATION AND BLENDING STEP ---
                        if classify_images:
                            app.config["PROCESSING_STATES"][process_id].update(
                                {"progress": 25, "message": "در حال طبقه‌بندی و ترکیب تصاویر..."}
                            )
                            try:
                                # classify_images_in_folder returns a list of paths to blended images
                                blended_image_paths = image_classifier.process_images_band_only(
                                    image_dir, blended_image_dir
                                )

                                # --- Check if any blended images were generated ---
                                if blended_image_paths:
                                     logging.info(f"Generated {len(blended_image_paths)} blended images.")
                                     # If classification and blending successful, use blended images for Metashape
                                     images_to_process_dir = blended_image_dir # Use blended images for Metashape
                                     app.config["PROCESSING_STATES"][process_id].update(
                                         {"progress": 40, "message": f"طبقه‌بندی و ترکیب تصاویر کامل شد. استفاده از {len(blended_image_paths)} تصویر ترکیبی برای geoSphereAi."}
                                     )
                                else:
                                    # If classification failed or produced no blended images, log and continue with original images
                                    logging.warning("Image classification and blending failed or produced no output blended images. Continuing with original images.")
                                    app.config["PROCESSING_STATES"][process_id].update(
                                         {"message": "طبقه‌بندی و ترکیب تصاویر انجام نشد یا با خطا مواجه شد. ادامه با تصاویر اصلی."}
                                    )
                                    images_to_process_dir = image_dir # Revert to original images

                            except Exception as e:
                                logging.error(f"Image classification and blending failed: {e}")
                                # Log error and continue with original images
                                app.config["PROCESSING_STATES"][process_id].update(
                                    {"message": f"خطا در طبقه‌بندی و ترکیب تصاویر: {str(e)}. ادامه با تصاویر اصلی..."}
                                )
                                images_to_process_dir = image_dir # Revert to original images
                        else:
                             app.config["PROCESSING_STATES"][process_id].update(
                                {"progress": 25, "message": "طبقه‌بندی تصاویر فعال نیست. شروع پردازش geoSphereAi..."}
                             )
                             images_to_process_dir = image_dir # Use original images if classification is off
                        # --- END CLASSIFICATION AND BLENDING STEP ---

                        # --- Final check before Metashape ---
                        images_for_metashape = [f for f in os.listdir(images_to_process_dir) if allowed_file(f, app.config["ALLOWED_IMAGE_EXTENSIONS"])]
                        if not images_for_metashape:
                            logging.error(f"The directory designated for geoSphereAi ({images_to_process_dir}) is empty or contains no valid images.")
                            app.config["PROCESSING_STATES"][process_id].update(
                                {
                                    "status": "failed",
                                    "message": "هیچ فایل تصویری معتبری برای پردازش geoSphereAi یافت نشد.",
                                }
                            )
                            return # Stop processing if no images for Metashape

                        logging.info(f"Starting geoSphereAi process with {len(blended_image_dir)} images from {images_to_process_dir}.")
                        app.config["PROCESSING_STATES"][process_id].update(
                            {"progress": 45, "message": "در حال اجرای پایپ لاین geoSphereAi..."}
                        )

                        metashape_command = [
                            METASHAPE_EXECUTABLE,
                            "-r",
                            METASHAPE_SCRIPT_PATH,
                            "--image_full_pipeline",
                            "--image_dir", blended_image_dir,
                            "--output_dir", output_dir
                        ]

                        logging.info(f"Running geoSphereAi command: {' '.join(metashape_command)}")
                        process = subprocess.Popen(
                            metashape_command,
                            stdout=subprocess.PIPE,
                            stderr=subprocess.PIPE,
                        )

                        for line in iter(process.stdout.readline, b""):
                            logging.info(f"Metashape: {line.decode().strip()}")
                            line_str = line.decode().strip().lower()
                            if "aligncameras" in line_str:
                                app.config["PROCESSING_STATES"][process_id].update({"progress": 50, "message": "geoSphereAi: تطبیق دوربین‌ها"})
                            elif "builddepthmaps" in line_str:
                                app.config["PROCESSING_STATES"][process_id].update({"progress": 70, "message": "geoSphereAi: ساخت نقشه‌های عمق"})
                            elif "buildpointcloud" in line_str:
                                 app.config["PROCESSING_STATES"][process_id].update({"progress": 85, "message": "geoSphereAi: ساخت ابر نقاط"})
                            elif "exportpointcloud" in line_str:
                                app.config["PROCESSING_STATES"][process_id].update({"progress": 95, "message": "geoSphereAi: خروجی ابر نقاط"})


                        process.wait()

                        if process.returncode != 0:
                            stderr_output = process.stderr.read().decode().strip()
                            logging.error(f"Metashape error: {stderr_output}")
                            app.config["PROCESSING_STATES"][process_id].update(
                                {
                                    "status": "failed",
                                    "message": f"خطا در پردازش geoSphereAi: {stderr_output}",
                                }
                            )
                            return

                        app.config["PROCESSING_STATES"][process_id].update(
                            {
                                "progress": 100,
                                "status": "completed",
                                "message": "پردازش با موفقیت انجام شد!",
                            }
                        )
                        logging.info(f"Process {process_id} completed successfully.")

                    except Exception as e:
                        logging.error(f"Unexpected error during processing for {process_id}: {str(e)}")
                        app.config["PROCESSING_STATES"][process_id].update(
                            {"status": "failed", "message": f"خطای غیرمنتظره: {str(e)}"}
                        )


            Thread(
                target=process_video_task,
                args=(
                    process_id,
                    video_path,
                    output_dir,
                    start_time,
                    end_time,
                    frame_interval,
                    crop_height_ratio,
                    model_format,
                    classify_images
                ),
            ).start()

            return redirect(url_for("processing", process_id=process_id))

    return render_template("video_upload.html")


# ZIP upload page
@app.route("/zip-upload", methods=["GET", "POST"])
def zip_upload():
    if not session.get("logged_in"):
        flash("لطفاً ابتدا وارد شوید.")
        return redirect(url_for("index"))

    if request.method == "POST":
        if "zip" not in request.files:
            flash("فایل ZIP یافت نشد؛ مطمئن شوید که فرم به درستی ارسال شده است.")
            logging.debug("Debug: No 'zip' key in request.files")
            return redirect(request.url)

        zip_file = request.files["zip"]
        if zip_file.filename == "":
            flash("هیچ فایلی انتخاب نشده است.")
            logging.debug("Debug: Empty filename =" + zip_file.filename)
            return redirect(request.url)

        logging.debug("Debug: Uploaded filename = " + zip_file.filename)
        if not allowed_file(zip_file.filename, app.config["ALLOWED_ZIP_EXTENSIONS"]):
            flash("فرمت فایل معتبر نیست. لطفاً فایل ZIP انتخاب کنید.")
            logging.debug("Debug: Invalid file format")
            return redirect(request.url)

        zip_filename = secure_filename(zip_file.filename)
        process_uuid = str(uuid.uuid4())
        upload_process_dir = os.path.join(app.config["UPLOAD_FOLDER"], process_uuid)
        os.makedirs(upload_process_dir, exist_ok=True)
        zip_path = os.path.join(upload_process_dir, zip_filename)

        try:
            zip_file.save(zip_path)
            logging.debug("Debug: File saved successfully at " + zip_path)
        except Exception as e:
            logging.debug("Debug: File save error: " + str(e))
            flash("مشکلی در ذخیره‌سازی فایل ZIP رخ داد.")
            return redirect(request.url)

        output_dir = os.path.join(
            app.config["OUTPUT_FOLDER"], process_uuid
        )
        os.makedirs(output_dir, exist_ok=True)

        classify_images = request.form.get("classify_images") == "on"

        process_id = str(uuid.uuid4())
        app.config["PROCESSING_STATES"][process_id] = {
            "status": "processing",
            "progress": 0,
            "message": "در حال استخراج تصاویر از فایل ZIP...",
            "filename": zip_filename,
            "output_foldername": process_uuid
        }

        def process_zip_task(process_id, zip_path, output_dir, classify_images):
            with app.app_context():
                try:
                    image_dir = os.path.join(output_dir, "extracted_images")
                    os.makedirs(image_dir, exist_ok=True)

                    extracted_files_count = extract_images_from_zip(zip_path, image_dir)

                    # --- Check if any images were extracted from ZIP ---
                    if extracted_files_count == 0:
                        flash("هیچ فایل تصویری مجاز در فایل ZIP یافت نشد.")
                        logging.debug("Debug: No valid images found in ZIP")
                        app.config["PROCESSING_STATES"][process_id].update(
                            {"status": "failed", "message": "هیچ فایل تصویری معتبری در ZIP یافت نشد."}
                        )
                        # Clean up the uploaded zip file and empty output directory if no images were found
                        if os.path.exists(zip_path):
                            os.remove(zip_path)
                        # Only remove output_dir if it's empty to avoid deleting files from a previous run with the same UUID (unlikely but safe)
                        if os.path.exists(output_dir) and not os.listdir(output_dir):
                             os.rmdir(output_dir)
                        return # Stop processing

                    logging.info(f"Extracted {extracted_files_count} images from ZIP.")
                    app.config["PROCESSING_STATES"][process_id].update(
                        {"progress": 20, "message": f"تصاویر از ZIP استخراج شدند. یافت شد: {extracted_files_count} تصویر."}
                    )

                    images_to_process_dir = image_dir # Default to extracted images
                    blended_image_dir = os.path.join(output_dir, "blended_images") # Define blended output dir

                    # --- CLASSIFICATION AND BLENDING STEP ---
                    if classify_images:
                        app.config["PROCESSING_STATES"][process_id].update(
                            {"progress": 25, "message": "در حال طبقه‌بندی و ترکیب تصاویر..."}
                        )
                        try:
                            blended_image_paths = image_classifier.process_images_band_only(
                                image_dir, blended_image_dir
                            )

                            # --- Check if any blended images were generated ---
                            if blended_image_paths:
                                 logging.info(f"Generated {len(blended_image_paths)} blended images.")
                                 images_to_process_dir = blended_image_dir # Use blended images for Metashape
                                 app.config["PROCESSING_STATES"][process_id].update(
                                     {"progress": 40, "message": f"طبقه‌بندی و ترکیب تصاویر کامل شد. استفاده از {len(blended_image_paths)} تصویر ترکیبی برای geoSphereAi."}
                                 )
                            else:
                                 logging.warning("Image classification and blending failed or produced no output blended images. Continuing with original images.")
                                 app.config["PROCESSING_STATES"][process_id].update(
                                     {"message": "طبقه‌بندی و ترکیب تصاویر انجام نشد یا با خطا مواجه شد. ادامه با تصاویر اصلی."}
                                 )
                                 images_to_process_dir = image_dir # Revert to original images

                        except Exception as e:
                            logging.error(f"Image classification and blending failed: {e}")
                            app.config["PROCESSING_STATES"][process_id].update(
                                {"message": f"خطا در طبقه‌بندی و ترکیب تصاویر: {str(e)}. ادامه با تصاویر اصلی..."}
                            )
                            images_to_process_dir = image_dir # Revert to original images
                    else:
                         app.config["PROCESSING_STATES"][process_id].update(
                            {"progress": 25, "message": "طبقه‌بندی تصاویر فعال نیست. شروع پردازش geoSphereAi..."}
                         )
                         images_to_process_dir = image_dir # Use original images if classification is off
                    # --- END CLASSIFICATION AND BLENDING STEP ---

                    # --- Final check before Metashape ---
                    images_for_metashape = [f for f in os.listdir(blended_image_dir) if allowed_file(f, app.config["ALLOWED_IMAGE_EXTENSIONS"])]
                    if not images_for_metashape:
                        logging.error(f"The directory designated for geoSphereAi ({blended_image_dir}) is empty or contains no valid images.")
                        app.config["PROCESSING_STATES"][process_id].update(
                            {
                                "status": "failed",
                                "message": "هیچ فایل تصویری معتبری برای پردازش geoSphereAi یافت نشد.",
                            }
                        )
                        return # Stop processing if no images for Metashape

                    logging.info(f"Starting geoSphereAi process with {len(images_for_metashape)} images from {blended_image_dir}.")
                    app.config["PROCESSING_STATES"][process_id].update(
                        {"progress": 45, "message": "در حال اجرای پایپ لاین geoSphereAi..."}
                    )

                    metashape_command = [
                        METASHAPE_EXECUTABLE,
                        "-r",
                        METASHAPE_SCRIPT_PATH,
                        "--image_full_pipeline",
                        "--image_dir", blended_image_dir,
                        "--output_dir", output_dir
                    ]

                    logging.info(f"Running Metashape command: {' '.join(metashape_command)}")
                    process = subprocess.Popen(
                        metashape_command,
                        stdout=subprocess.PIPE,
                        stderr=subprocess.PIPE,
                    )

                    for line in iter(process.stdout.readline, b""):
                         logging.info(f"Metashape: {line.decode().strip()}")
                         line_str = line.decode().strip().lower()
                         if "aligncameras" in line_str:
                             app.config["PROCESSING_STATES"][process_id].update({"progress": 50, "message": "geoSphereAi: تطبیق دوربین‌ها"})
                         elif "builddepthmaps" in line_str:
                             app.config["PROCESSING_STATES"][process_id].update({"progress": 70, "message": "geoSphereAi: ساخت نقشه‌های عمق"})
                         elif "buildpointcloud" in line_str:
                              app.config["PROCESSING_STATES"][process_id].update({"progress": 85, "message": "geoSphereAi: ساخت ابر نقاط"})
                         elif "exportpointcloud" in line_str:
                             app.config["PROCESSING_STATES"][process_id].update({"progress": 95, "message": "geoSphereAi: خروجی ابر نقاط"})


                    process.wait()

                    if process.returncode != 0:
                        stderr_output = process.stderr.read().decode().strip()
                        logging.error(f"Metashape error: {stderr_output}")
                        app.config["PROCESSING_STATES"][process_id].update(
                            {
                                "status": "failed",
                                "message": f"خطا در پردازش geoSphereAi: {stderr_output}",
                            }
                        )
                        return


                    app.config["PROCESSING_STATES"][process_id].update(
                        {
                            "progress": 100,
                            "status": "completed",
                            "message": "پردازش با موفقیت انجام شد!",
                        }
                    )
                    logging.info(f"Process {process_id} completed successfully.")

                except Exception as e:
                    logging.error(f"Unexpected error during processing for {process_id}: {str(e)}")
                    app.config["PROCESSING_STATES"][process_id].update(
                        {"status": "failed", "message": f"خطای غیرمنتظره: {str(e)}"}
                    )
                finally:
                     if os.path.exists(zip_path):
                         os.remove(zip_path)


        Thread(target=process_zip_task, args=(process_id, zip_path, output_dir, classify_images)).start()

        return redirect(url_for("processing", process_id=process_id))

    return render_template("zip_upload.html")


# New processing page route
@app.route("/processing/<process_id>")
def processing(process_id):
    if not session.get("logged_in"):
        flash("لطفاً ابتدا وارد شوید.")
        return redirect(url_for("index"))

    if process_id not in app.config["PROCESSING_STATES"]:
         flash("شناسه پردازش نامعتبر است.")
         return redirect(url_for("file_selection"))

    return render_template("processing.html", process_id=process_id)


# Results page route
@app.route("/results/<output_foldername>")
def results(output_foldername):
    if not session.get("logged_in"):
        flash("لطفاً ابتدا وارد شوید.")
        return redirect(url_for("index"))

    output_dir = os.path.join(app.config["OUTPUT_FOLDER"], output_foldername)

    logging.info(f"Results route accessed for output_foldername: {output_foldername}")
    logging.info(f"Checking existence of output directory: {output_dir}")

    if not os.path.exists(output_dir):
        logging.error(f"Output directory not found for results: {output_dir}")
        flash("Results not found.")
        return redirect(url_for("file_selection"))

    logging.info(f"Output directory found: {output_dir}")
    try:
        dir_contents = os.listdir(output_dir)
        logging.info(f"Contents of output directory: {dir_contents}")
    except Exception as e:
        logging.error(f"Error listing contents of {output_dir}: {e}")


    file_paths = []
    for subdir, _, files in os.walk(output_dir):
        for file in files:
            full_path = os.path.join(subdir, file)
            relative_path = os.path.relpath(full_path, output_dir)

            if relative_path.lower().endswith((".pcd", ".ply", "_mask.png", "_colored_mask.png", "_blended.png", ".obj")): # Include .obj as a viewable/downloadable file
                normalized_path = relative_path.replace("\\", "/")
                file_paths.append(normalized_path)

    logging.info(f"Found {len(file_paths)} relevant files in results directory.")


    original_filename = "Processed Files"
    process_state_found = False
    for pid, state in app.config["PROCESSING_STATES"].items():
        if state.get("output_foldername") == output_foldername:
            original_filename = state.get("filename", original_filename)
            process_state_found = True
            if state.get("status") not in ["completed", "completed_with_warnings"]:
                 logging.warning(f"Accessing results for process {output_foldername} which has status: {state.get('status', 'unknown')}")
            break

    if not process_state_found:
         logging.warning(f"Process state not found in PROCESSING_STATES for output_foldername: {output_foldername}. Using default filename.")


    return render_template("results.html", filename=original_filename, output_foldername=output_foldername, file_paths=file_paths)




# Download route
@app.route("/download/<output_foldername>/<path:file_path>")
def download(output_foldername, file_path):
    if not session.get("logged_in"):
        flash("لطفاً ابتدا وارد شوید.")
        return redirect(url_for("index"))

    output_dir = os.path.join(app.config["OUTPUT_FOLDER"], output_foldername)
    full_file_path = os.path.join(output_dir, file_path)

    if not os.path.abspath(full_file_path).startswith(os.path.abspath(output_dir)):
        flash("Attempted to access a file outside the results directory.")
        logging.warning(f"Attempted directory traversal: {output_foldername}/{file_path}")
        return redirect(url_for("results", output_foldername=output_foldername))


    if os.path.exists(full_file_path) and os.path.isfile(full_file_path):
        directory = os.path.dirname(full_file_path)
        file_name = os.path.basename(full_file_path)
        return send_from_directory(directory, file_name, as_attachment=True)
    else:
        logging.debug(f"File not found for download: {full_file_path}")
        flash("The requested file was not found on the server.")
        return redirect(url_for("results", output_foldername=output_foldername))


# New route for displaying PLY files
@app.route("/ply/<output_foldername>/<path:file_path>")
def ply(output_foldername, file_path):
    if not session.get("logged_in"):
        flash("لطفاً ابتدا وارد شوید.")
        return redirect(url_for("index"))

    output_dir = os.path.join(app.config["OUTPUT_FOLDER"], output_foldername)
    full_file_path = os.path.join(output_dir, file_path)

    if not os.path.abspath(full_file_path).startswith(os.path.abspath(output_dir)):
        flash("Attempted to access a file outside the results directory.")
        logging.warning(f"Attempted directory traversal: {output_foldername}/{file_path}")
        return redirect(url_for("results", output_foldername=output_foldername))

    if os.path.exists(full_file_path) and os.path.isfile(full_file_path):
        return render_template("ply.html", output_foldername=output_foldername, file_path=file_path)
    else:
        flash("PLY file not found.")
        return redirect(url_for("results", output_foldername=output_foldername))


# New route for displaying PCD files
@app.route("/pcd/<output_foldername>/<path:file_path>")
def pcd_viewer(output_foldername, file_path):
    if not session.get("logged_in"):
        flash("لطفاً ابتدا وارد شوید.")
        return redirect(url_for("index"))

    output_dir = os.path.join(app.config["OUTPUT_FOLDER"], output_foldername)
    full_file_path = os.path.join(output_dir, file_path)

    if not os.path.abspath(full_file_path).startswith(os.path.abspath(output_dir)):
        flash("Attempted to access a file outside the results directory.")
        logging.warning(f"Attempted directory traversal: {output_foldername}/{file_path}")
        return redirect(url_for("results", output_foldername=output_foldername))

    if os.path.exists(full_file_path) and os.path.isfile(full_file_path):
        return render_template(
            "pcd_viewer.html", output_foldername=output_foldername, file_path=file_path
        )
    else:
        flash("pcd file not found.")
        return redirect(url_for("results", output_foldername=output_foldername))


# Static route for serving files within the output folder (e.g., for viewers)
@app.route("/outputs/<output_foldername>/<path:file_path>")
def serve_output_file(output_foldername, file_path):
    output_dir = os.path.join(app.config["OUTPUT_FOLDER"], output_foldername)
    full_file_path = os.path.join(output_dir, file_path)

    if not os.path.abspath(full_file_path).startswith(os.path.abspath(output_dir)):
        logging.warning(f"Attempted directory traversal via serve_output_file: {output_foldername}/{file_path}")
        return "Unauthorized", 401

    if os.path.exists(full_file_path) and os.path.isfile(full_file_path):
        directory = os.path.dirname(full_file_path)
        file_name = os.path.basename(full_file_path)
        # Determine mimetype based on file extension
        if file_name.lower().endswith(".ply"):
            mimetype = "model/ply"
        elif file_name.lower().endswith(".pcd"):
             mimetype = "text/plain"
        elif file_name.lower().endswith(".png"):
             mimetype = "image/png"
        elif file_name.lower().endswith(".jpg") or file_name.lower().endswith(".jpeg"):
             mimetype = "image/jpeg"
        else:
             mimetype = "application/octet-stream"

        return send_from_directory(directory, file_name, mimetype=mimetype)
    else:
        logging.debug(f"File not found for serving: {full_file_path}")
        return "File not found", 404


# Static routes for serving threejs and other static files
@app.route("/static/threejs/build/<path:filename>")
def serve_threejs_build(filename):
    threejs_build_dir = os.path.join(app.root_path, "static", "threejs", "build")
    return send_from_directory(threejs_build_dir, filename, mimetype="application/javascript")


@app.route("/static/threejs/jsm/<path:filename>")
def serve_threejs_jsm(filename):
    threejs_jsm_dir = os.path.join(app.root_path, "static", "threejs", "jsm")
    return send_from_directory(threejs_jsm_dir, filename, mimetype="application/javascript")

@app.route("/static/<path:filename>")
def serve_static(filename):
     static_dir = os.path.join(app.root_path, "static")
     return send_from_directory(static_dir, filename)


# Run Flask app
if __name__ == "__main__":
    app.run(debug=False)<|MERGE_RESOLUTION|>--- conflicted
+++ resolved
@@ -51,10 +51,8 @@
         logging.FileHandler(LOG_FILE_PATH, mode="w", encoding="utf-8"),
         logging.StreamHandler(sys.stdout),
     ],
-<<<<<<< HEAD
     force=True,  # apply configuration even if logging was already configured
-=======
->>>>>>> ac16d876
+
 )
 
 
