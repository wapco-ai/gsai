import os
import zipfile
import logging
from flask import (
    Flask,
    request,
    render_template,
    redirect,
    url_for,
    flash,
    send_from_directory,
    session,
)
from werkzeug.utils import secure_filename
import subprocess
import uuid
import json
from threading import Thread
import sys  # Import sys to get the python executable
import winreg
from datetime import datetime
from flask_sqlalchemy import SQLAlchemy

# Import the new image classifier module
import image_classifier


def apply_windows_proxy():
    try:
        # باز کردن کلید تنظیمات اینترنت کاربر جاری
        reg_path = r"Software\Microsoft\Windows\CurrentVersion\Internet Settings"
        with winreg.OpenKey(winreg.HKEY_CURRENT_USER, reg_path) as key:
            proxy_enable, _ = winreg.QueryValueEx(key, "ProxyEnable")
            if proxy_enable:
                # اگر پروکسی فعال است، مقدار ProxyServer را بخوان
                proxy_server, _ = winreg.QueryValueEx(key, "ProxyServer")
                # ست کردن متغیرهای محیطی
                os.environ["HTTP_PROXY"] = proxy_server
                os.environ["HTTPS_PROXY"] = proxy_server
                print(f"Proxy enabled: {proxy_server}")
            else:
                # اگر پروکسی غیرفعال است، مطمئن شو که متغیرها حذف شده‌اند
                os.environ.pop("HTTP_PROXY", None)
                os.environ.pop("HTTPS_PROXY", None)
                print("Proxy disabled, using direct connection.")
    except OSError as e:
        print(f"Failed to read Windows proxy settings: {e}")


# استفاده:
apply_windows_proxy()

# Initialize Flask app
app = Flask(__name__)
app.config["UPLOAD_FOLDER"] = "uploads"
app.config["OUTPUT_FOLDER"] = "outputs"
app.config["ALLOWED_IMAGE_EXTENSIONS"] = {"jpg", "jpeg", "png"}
app.config["ALLOWED_VIDEO_EXTENSIONS"] = {"mp4", "avi", "mov", "mkv"}
app.config["ALLOWED_ZIP_EXTENSIONS"] = {"zip"}
app.secret_key = "your_secret_key"  # CHANGE THIS TO A REAL, SECRET KEY
app.config["PROCESSING_STATES"] = {}
app.config["SQLALCHEMY_DATABASE_URI"] = "sqlite:///processes.db"
app.config["SQLALCHEMY_TRACK_MODIFICATIONS"] = False
db = SQLAlchemy(app)

# Database configuration
app.config["SQLALCHEMY_DATABASE_URI"] = "sqlite:///app.db"
app.config["SQLALCHEMY_TRACK_MODIFICATIONS"] = False
db = SQLAlchemy(app)


class Process(db.Model):
    id = db.Column(db.String, primary_key=True)
    filename = db.Column(db.String)
    start_time = db.Column(db.DateTime)
    end_time = db.Column(db.DateTime)
    duration = db.Column(db.Float)
    frame_count = db.Column(db.Integer)
    user = db.Column(db.String)
    status = db.Column(db.String)
    output_folder = db.Column(db.String)
    progress = db.Column(db.Integer, default=0)
    message = db.Column(db.String)


with app.app_context():
    db.create_all()

# Path to Metashape Pro executable
# Ensure this path is correct for your system
METASHAPE_EXECUTABLE = r"D:\\Program Files\\Agisoft\\Metashape Pro\\metashape.exe"
# Assuming metashape_script.py is in the same directory as app.py
METASHAPE_SCRIPT_PATH = os.path.join(
    os.path.dirname(os.path.abspath(__file__)), "metashape_script.py"
)

# Ensure directories exist
os.makedirs(app.config["UPLOAD_FOLDER"], exist_ok=True)
os.makedirs(app.config["OUTPUT_FOLDER"], exist_ok=True)

# Setup logging
logging.basicConfig(
    level=logging.INFO, format="%(asctime)s - %(levelname)s - %(message)s"
)


class Process(db.Model):
    id = db.Column(db.Integer, primary_key=True)
    process_uuid = db.Column(db.String(36), unique=True)
    filename = db.Column(db.String(255))
    user = db.Column(db.String(50))
    frame_count = db.Column(db.Integer)
    start_time = db.Column(db.DateTime)
    end_time = db.Column(db.DateTime)
    duration = db.Column(db.Float)
    status = db.Column(db.String(50))


# Helper function to check allowed files
def allowed_file(filename, allowed_extensions):
    return "." in filename and filename.rsplit(".", 1)[1].lower() in allowed_extensions


# Helper function to extract ZIP files
def extract_images_from_zip(zip_path, output_folder):
    """Extract images from a ZIP file to the output folder."""
    extracted_files_count = 0  # Count of successfully extracted images
    allowed_extensions = app.config["ALLOWED_IMAGE_EXTENSIONS"]
    try:
        with zipfile.ZipFile(zip_path, "r") as zip_ref:
            for file in zip_ref.namelist():
                if "../" in file or file.startswith("/"):
                    logging.warning(
                        f"Skipping potentially malicious path in zip: {file}"
                    )
                    continue

                if allowed_file(file, allowed_extensions):
                    try:
                        # Construct the full path for extraction target
                        extract_target_path = os.path.join(output_folder, file)
                        # Normalize path to check against output_folder
                        normalized_extract_target = os.path.normpath(
                            extract_target_path
                        )

                        # Ensure extraction is within the intended directory
                        if normalized_extract_target.startswith(
                            os.path.normpath(output_folder)
                        ):
                            zip_ref.extract(file, output_folder)
                            extracted_files_count += 1
                        else:
                            logging.warning(
                                f"Skipping extraction outside target directory: {file}"
                            )

                    except Exception as e:
                        logging.error(f"Error extracting file {file} from zip: {e}")

    except zipfile.BadZipFile:
        logging.error(f"Invalid ZIP file: {zip_path}")
        flash("Invalid ZIP file.")
    except Exception as e:
        logging.error(f"Error processing ZIP file {zip_path}: {e}")
        flash(f"Error processing ZIP file: {e}")

    return extracted_files_count


# Helper function to update process state both in-memory and in the database
def update_process_state(process_id, updates=None, **kwargs):
    state = app.config["PROCESSING_STATES"].setdefault(process_id, {})
    if updates:
        state.update(updates)
    state.update(kwargs)
    process = Process.query.get(process_id)
    if process:
        combined = updates.copy() if updates else {}
        combined.update(kwargs)
        for key, value in combined.items():
            if hasattr(process, key):
                setattr(process, key, value)
        if "end_time" in combined and process.start_time and process.end_time:
            process.duration = (process.end_time - process.start_time).total_seconds()
        db.session.commit()


# Index page
@app.route("/", methods=["GET", "POST"])
def index():
    if request.method == "POST":
        username = request.form.get("username")
        password = request.form.get("password")
        if username == "wapco" and password == "wapco":
            session["logged_in"] = True
            session["username"] = username
            flash("ورود با موفقیت انجام شد.")
            return redirect(url_for("file_selection"))
        else:
            flash("نام کاربری یا کلمه عبور اشتباه است.")
            return redirect(request.url)
    return render_template("index.html")


@app.route("/file_selection", methods=["GET", "POST"])
def file_selection():
    if not session.get("logged_in"):
        flash("لطفاً ابتدا وارد شوید.")
        return redirect(url_for("index"))

    if request.method == "POST":
        file_type = request.form.get("file_type")
        if file_type == "video":
            return redirect(url_for("video_upload"))
        elif file_type == "zip":
            return redirect(url_for("zip_upload"))
        else:
            flash("لطفاً نوع فایل مورد نظر خود را انتخاب کنید.")
            return redirect(request.url)
    return render_template("file_selection.html")


# Clear session on logout
@app.route("/logout")
def logout():
    session.pop("logged_in", None)
    session.pop("username", None)
    flash("شما با موفقیت خارج شدید.")
    return redirect(url_for("index"))


# New route for progress updates
@app.route("/progress/<process_id>")
def progress(process_id):
    proc = Process.query.get(process_id)
    if proc:
        progress_data = {
            "status": proc.status,
            "progress": proc.progress or 0,
            "message": proc.message or "",
            "output_foldername": proc.output_folder,
        }
    else:
        progress_data = {
            "status": "not_found",
            "progress": 0,
            "message": "Process not found",
        }
    return json.dumps(progress_data)


# Video upload route
@app.route("/video-upload", methods=["GET", "POST"])
def video_upload():
    if not session.get("logged_in"):
        flash("لطفاً ابتدا وارد شوید.")
        return redirect(url_for("index"))

    if request.method == "POST":
        if "video" not in request.files:
            flash("No file part")
            return redirect(request.url)

        file = request.files["video"]
        if file.filename == "":
            flash("No selected file")
            return redirect(request.url)

        if file and allowed_file(file.filename, app.config["ALLOWED_VIDEO_EXTENSIONS"]):
            filename = secure_filename(file.filename)
            process_uuid = str(uuid.uuid4())
            upload_process_dir = os.path.join(app.config["UPLOAD_FOLDER"], process_uuid)
            os.makedirs(upload_process_dir, exist_ok=True)
            video_path = os.path.join(upload_process_dir, filename)
            file.save(video_path)

            process_id = str(uuid.uuid4())
            output_dir = os.path.join(app.config["OUTPUT_FOLDER"], process_id)
            os.makedirs(output_dir, exist_ok=True)

            classify_images = request.form.get("classify_images") == "on"

<<<<<<< HEAD
            db_process = Process(
                process_uuid=process_id,
                filename=filename,
                user=session.get("username", "unknown"),
                frame_count=0,
                start_time=datetime.utcnow(),
                status="processing",
            )
            db.session.add(db_process)
=======
            new_process = Process(
                id=process_id,
                filename=filename,
                start_time=datetime.utcnow(),
                status="processing",
                output_folder=process_id,
                progress=0,
                message="در حال پردازش اولیه و آماده‌سازی...",
                user=session.get("logged_in") and "wapco" or None,
            )
            db.session.add(new_process)
>>>>>>> 9fef4854
            db.session.commit()

            app.config["PROCESSING_STATES"][process_id] = {
                "status": "processing",
                "progress": 0,
                "message": "در حال پردازش اولیه و آماده‌سازی...",
                "filename": filename,
                "output_foldername": process_id,
            }

            start_time_str = request.form.get("start_time", "0")
            end_time_str = request.form.get("end_time", "")
            frame_interval_str = request.form.get("frame_interval", "1")
            crop_height_ratio_str = request.form.get("crop_height_ratio", "0.1")
            model_format = request.form.get("model_format", "obj")

            try:
                start_time = float(start_time_str)
                end_time = float(end_time_str) if end_time_str else None
                frame_interval = float(frame_interval_str)
                crop_height_ratio = float(crop_height_ratio_str)
            except ValueError as e:
                update_process_state(
                    process_id,
                    {
                        "status": "failed",
                        "message": f"خطا در مقادیر ورودی زمان یا بازه: {str(e)}",
                        "end_time": datetime.utcnow(),
                    },
                )
                proc = Process.query.filter_by(process_uuid=process_id).first()
                if proc:
                    proc.status = "failed"
                    proc.end_time = datetime.utcnow()
                    if proc.start_time:
                        proc.duration = (proc.end_time - proc.start_time).total_seconds()
                    db.session.commit()
                logging.error(f"Input value error: {e}")
                return redirect(url_for("processing", process_id=process_id))

            def process_video_task(
                process_id,
                video_path,
                output_dir,
                start_time,
                end_time,
                frame_interval,
                crop_height_ratio,
                model_format,
                classify_images,
            ):
                with app.app_context():
                    try:
                        image_dir = os.path.join(output_dir, "frames")
                        os.makedirs(image_dir, exist_ok=True)

                        update_process_state(process_id, 
                            {"progress": 5, "message": "در حال استخراج فریم‌ها..."}
                        )

                        extract_command = [
                            sys.executable,
                            METASHAPE_SCRIPT_PATH,
                            "--extract_frames",
                            video_path,
                            "--image_dir",
                            image_dir,
                            "--start_time",
                            str(start_time),
                            "--frame_interval",
                            str(frame_interval),
                            "--crop_height_ratio",
                            str(crop_height_ratio),
                        ]
                        if end_time is not None:
                            extract_command.extend(["--end_time", str(end_time)])

                        logging.info(
                            f"Running frame extraction command: {' '.join(extract_command)}"
                        )
                        extract_process = subprocess.Popen(
                            extract_command,
                            stdout=subprocess.PIPE,
                            stderr=subprocess.PIPE,
                        )

                        # Monitor frame extraction output - rudimentary progress
                        # You might need to modify metashape_script.py to output more detailed progress
                        total_frames = 0  # You could try to get total frames from video info before extraction
                        extracted_count = 0
                        for line in iter(extract_process.stdout.readline, b""):
                            line_str = line.decode().strip()
                            logging.info(f"ExtractFrames: {line_str}")
                            # Simple check for extracted frame count (depends on script's output format)
                            if "Extracted frame" in line_str:
                                extracted_count += 1
                                # Update progress based on extracted count if total is known
                                # if total_frames > 0:
                                #     progress_percentage = 5 + int(15 * (extracted_count / total_frames)) # 5 to 20%
                                #     update_process_state(process_id, {"progress": progress_percentage})

                        extract_process.wait()

                        if extract_process.returncode != 0:
                            stderr_output = (
                                extract_process.stderr.read().decode().strip()
                            )
                            logging.error(f"Frame extraction error: {stderr_output}")
                            update_process_state(
                                process_id,
                                {
                                    "status": "failed",
                                    "message": f"خطا در استخراج فریم‌ها: {stderr_output}",
                                    "end_time": datetime.utcnow(),
                                },
                            )
                            proc = Process.query.filter_by(process_uuid=process_id).first()
                            if proc:
                                proc.status = "failed"
                                proc.end_time = datetime.utcnow()
                                if proc.start_time:
                                    proc.duration = (proc.end_time - proc.start_time).total_seconds()
                                db.session.commit()
                            return  # Stop processing on error

                        # --- Check if any images were extracted ---
                        extracted_image_files = [
                            f
                            for f in os.listdir(image_dir)
                            if allowed_file(f, app.config["ALLOWED_IMAGE_EXTENSIONS"])
                        ]
                        if not extracted_image_files:
                            logging.error(
                                f"Frame extraction completed but no valid image files found in {image_dir}."
                            )
                            update_process_state(
                                process_id,
                                {
                                    "status": "failed",
                                    "message": "استخراج فریم‌ها انجام شد، اما هیچ فایل تصویری یافت نشد. احتمالاً ویدئو مشکل دارد یا پارامترهای استخراج نادرست هستند.",
                                    "end_time": datetime.utcnow(),
                                },
                            )
                            proc = Process.query.filter_by(process_uuid=process_id).first()
                            if proc:
                                proc.status = "failed"
                                proc.end_time = datetime.utcnow()
                                if proc.start_time:
                                    proc.duration = (proc.end_time - proc.start_time).total_seconds()
                                db.session.commit()
                            return  # Stop processing if no images were extracted

                        logging.info(
                            f"Frame extraction completed. Found {len(extracted_image_files)} images."
                        )
<<<<<<< HEAD
                        proc = Process.query.filter_by(process_uuid=process_id).first()
                        if proc:
                            proc.frame_count = len(extracted_image_files)
                            db.session.commit()
                        app.config["PROCESSING_STATES"][process_id].update(
=======
                        update_process_state(
                            process_id,
>>>>>>> 9fef4854
                            {
                                "progress": 20,
                                "message": f"استخراج فریم‌ها کامل شد. یافت شد: {len(extracted_image_files)} تصویر.",
                                "frame_count": len(extracted_image_files),
                            },
                        )

                        images_to_process_dir = image_dir  # Default to original frames
                        blended_image_dir = os.path.join(
                            output_dir, "blended_images"
                        )  # Define blended output dir

                        # --- CLASSIFICATION AND BLENDING STEP ---
                        if classify_images:
                            update_process_state(process_id, 
                                {
                                    "progress": 25,
                                    "message": "در حال طبقه‌بندی و ترکیب تصاویر...",
                                }
                            )
                            try:
                                # classify_images_in_folder returns a list of paths to blended images
                                blended_image_paths = (
                                    image_classifier.classify_images_in_folder(
                                        image_dir, blended_image_dir
                                    )
                                )

                                # --- Check if any blended images were generated ---
                                if blended_image_paths:
                                    logging.info(
                                        f"Generated {len(blended_image_paths)} blended images."
                                    )
                                    # If classification and blending successful, use blended images for Metashape
                                    images_to_process_dir = blended_image_dir  # Use blended images for Metashape
                                    update_process_state(process_id, 
                                        {
                                            "progress": 40,
                                            "message": f"طبقه‌بندی و ترکیب تصاویر کامل شد. استفاده از {len(blended_image_paths)} تصویر ترکیبی برای geoSphereAi.",
                                        }
                                    )
                                else:
                                    # If classification failed or produced no blended images, log and continue with original images
                                    logging.warning(
                                        "Image classification and blending failed or produced no output blended images. Continuing with original images."
                                    )
                                    update_process_state(process_id, 
                                        {
                                            "message": "طبقه‌بندی و ترکیب تصاویر انجام نشد یا با خطا مواجه شد. ادامه با تصاویر اصلی."
                                        }
                                    )
                                    images_to_process_dir = (
                                        image_dir  # Revert to original images
                                    )

                            except Exception as e:
                                logging.error(
                                    f"Image classification and blending failed: {e}"
                                )
                                # Log error and continue with original images
                                update_process_state(process_id, 
                                    {
                                        "message": f"خطا در طبقه‌بندی و ترکیب تصاویر: {str(e)}. ادامه با تصاویر اصلی..."
                                    }
                                )
                                images_to_process_dir = (
                                    image_dir  # Revert to original images
                                )
                        else:
                            update_process_state(process_id, 
                                {
                                    "progress": 25,
                                    "message": "طبقه‌بندی تصاویر فعال نیست. شروع پردازش geoSphereAi...",
                                }
                            )
                            images_to_process_dir = image_dir  # Use original images if classification is off
                        # --- END CLASSIFICATION AND BLENDING STEP ---

                        # --- Final check before Metashape ---
                        images_for_metashape = [
                            f
                            for f in os.listdir(images_to_process_dir)
                            if allowed_file(f, app.config["ALLOWED_IMAGE_EXTENSIONS"])
                        ]
                        if not images_for_metashape:
                            logging.error(
                                f"The directory designated for geoSphereAi ({images_to_process_dir}) is empty or contains no valid images."
                            )
                            update_process_state(
                                process_id,
                                {
                                    "status": "failed",
                                    "message": "هیچ فایل تصویری معتبری برای پردازش geoSphereAi یافت نشد.",
                                    "end_time": datetime.utcnow(),
                                },
                            )
                            proc = Process.query.filter_by(process_uuid=process_id).first()
                            if proc:
                                proc.status = "failed"
                                proc.end_time = datetime.utcnow()
                                if proc.start_time:
                                    proc.duration = (proc.end_time - proc.start_time).total_seconds()
                                db.session.commit()
                            return  # Stop processing if no images for Metashape

                        logging.info(
                            f"Starting geoSphereAi process with {len(blended_image_dir)} images from {images_to_process_dir}."
                        )
                        update_process_state(process_id, 
                            {
                                "progress": 45,
                                "message": "در حال اجرای پایپ لاین geoSphereAi...",
                            }
                        )

                        metashape_command = [
                            METASHAPE_EXECUTABLE,
                            "-r",
                            METASHAPE_SCRIPT_PATH,
                            "--image_full_pipeline",
                            "--image_dir",
                            blended_image_dir,
                            "--output_dir",
                            output_dir,
                        ]

                        logging.info(
                            f"Running geoSphereAi command: {' '.join(metashape_command)}"
                        )
                        process = subprocess.Popen(
                            metashape_command,
                            stdout=subprocess.PIPE,
                            stderr=subprocess.PIPE,
                        )

                        for line in iter(process.stdout.readline, b""):
                            logging.info(f"Metashape: {line.decode().strip()}")
                            line_str = line.decode().strip().lower()
                            if "aligncameras" in line_str:
                                update_process_state(process_id, 
                                    {
                                        "progress": 50,
                                        "message": "geoSphereAi: تطبیق دوربین‌ها",
                                    }
                                )
                            elif "builddepthmaps" in line_str:
                                update_process_state(process_id, 
                                    {
                                        "progress": 70,
                                        "message": "geoSphereAi: ساخت نقشه‌های عمق",
                                    }
                                )
                            elif "buildpointcloud" in line_str:
                                update_process_state(process_id, 
                                    {
                                        "progress": 85,
                                        "message": "geoSphereAi: ساخت ابر نقاط",
                                    }
                                )
                            elif "exportpointcloud" in line_str:
                                update_process_state(process_id, 
                                    {
                                        "progress": 95,
                                        "message": "geoSphereAi: خروجی ابر نقاط",
                                    }
                                )

                        process.wait()

                        if process.returncode != 0:
                            stderr_output = process.stderr.read().decode().strip()
                            logging.error(f"Metashape error: {stderr_output}")
                            update_process_state(
                                process_id,
                                {
                                    "status": "failed",
                                    "message": f"خطا در پردازش geoSphereAi: {stderr_output}",
                                    "end_time": datetime.utcnow(),
                                },
                            )
                            proc = Process.query.filter_by(process_uuid=process_id).first()
                            if proc:
                                proc.status = "failed"
                                proc.end_time = datetime.utcnow()
                                if proc.start_time:
                                    proc.duration = (proc.end_time - proc.start_time).total_seconds()
                                db.session.commit()
                            return

                        update_process_state(process_id,
                            {
                                "progress": 100,
                                "status": "completed",
                                "message": "پردازش با موفقیت انجام شد!",
                                "end_time": datetime.utcnow(),
                            }
                        )
                        proc = Process.query.filter_by(process_uuid=process_id).first()
                        if proc:
                            proc.status = "completed"
                            proc.end_time = datetime.utcnow()
                            if proc.start_time:
                                proc.duration = (proc.end_time - proc.start_time).total_seconds()
                            db.session.commit()
                        logging.info(f"Process {process_id} completed successfully.")

                    except Exception as e:
                        logging.error(
                            f"Unexpected error during processing for {process_id}: {str(e)}"
                        )
                        update_process_state(
                            process_id,
                            {
                                "status": "failed",
                                "message": f"خطای غیرمنتظره: {str(e)}",
                                "end_time": datetime.utcnow(),
                            },
                        )
                        proc = Process.query.filter_by(process_uuid=process_id).first()
                        if proc:
                            proc.status = "failed"
                            proc.end_time = datetime.utcnow()
                            if proc.start_time:
                                proc.duration = (proc.end_time - proc.start_time).total_seconds()
                            db.session.commit()

            Thread(
                target=process_video_task,
                args=(
                    process_id,
                    video_path,
                    output_dir,
                    start_time,
                    end_time,
                    frame_interval,
                    crop_height_ratio,
                    model_format,
                    classify_images,
                ),
            ).start()

            return redirect(url_for("processing", process_id=process_id))

    return render_template("video_upload.html")


# ZIP upload page
@app.route("/zip-upload", methods=["GET", "POST"])
def zip_upload():
    if not session.get("logged_in"):
        flash("لطفاً ابتدا وارد شوید.")
        return redirect(url_for("index"))

    if request.method == "POST":
        if "zip" not in request.files:
            flash("فایل ZIP یافت نشد؛ مطمئن شوید که فرم به درستی ارسال شده است.")
            logging.debug("Debug: No 'zip' key in request.files")
            return redirect(request.url)

        zip_file = request.files["zip"]
        if zip_file.filename == "":
            flash("هیچ فایلی انتخاب نشده است.")
            logging.debug("Debug: Empty filename =" + zip_file.filename)
            return redirect(request.url)

        logging.debug("Debug: Uploaded filename = " + zip_file.filename)
        if not allowed_file(zip_file.filename, app.config["ALLOWED_ZIP_EXTENSIONS"]):
            flash("فرمت فایل معتبر نیست. لطفاً فایل ZIP انتخاب کنید.")
            logging.debug("Debug: Invalid file format")
            return redirect(request.url)

        zip_filename = secure_filename(zip_file.filename)
        process_uuid = str(uuid.uuid4())
        upload_process_dir = os.path.join(app.config["UPLOAD_FOLDER"], process_uuid)
        os.makedirs(upload_process_dir, exist_ok=True)
        zip_path = os.path.join(upload_process_dir, zip_filename)

        try:
            zip_file.save(zip_path)
            logging.debug("Debug: File saved successfully at " + zip_path)
        except Exception as e:
            logging.debug("Debug: File save error: " + str(e))
            flash("مشکلی در ذخیره‌سازی فایل ZIP رخ داد.")
            return redirect(request.url)

        output_dir = os.path.join(app.config["OUTPUT_FOLDER"], process_uuid)
        os.makedirs(output_dir, exist_ok=True)

        classify_images = request.form.get("classify_images") == "on"

        process_id = str(uuid.uuid4())
<<<<<<< HEAD
        db_process = Process(
            process_uuid=process_id,
            filename=zip_filename,
            user=session.get("username", "unknown"),
            frame_count=0,
            start_time=datetime.utcnow(),
            status="processing",
        )
        db.session.add(db_process)
=======
        new_process = Process(
            id=process_id,
            filename=zip_filename,
            start_time=datetime.utcnow(),
            status="processing",
            output_folder=process_uuid,
            progress=0,
            message="در حال استخراج تصاویر از فایل ZIP...",
            user=session.get("logged_in") and "wapco" or None,
        )
        db.session.add(new_process)
>>>>>>> 9fef4854
        db.session.commit()

        app.config["PROCESSING_STATES"][process_id] = {
            "status": "processing",
            "progress": 0,
            "message": "در حال استخراج تصاویر از فایل ZIP...",
            "filename": zip_filename,
            "output_foldername": process_uuid,
        }

        def process_zip_task(process_id, zip_path, output_dir, classify_images):
            with app.app_context():
                try:
                    image_dir = os.path.join(output_dir, "extracted_images")
                    os.makedirs(image_dir, exist_ok=True)

                    extracted_files_count = extract_images_from_zip(zip_path, image_dir)

                    # --- Check if any images were extracted from ZIP ---
                    if extracted_files_count == 0:
                        flash("هیچ فایل تصویری مجاز در فایل ZIP یافت نشد.")
                        logging.debug("Debug: No valid images found in ZIP")
                        update_process_state(
                            process_id,
                            {
                                "status": "failed",
                                "message": "هیچ فایل تصویری معتبری در ZIP یافت نشد.",
                                "end_time": datetime.utcnow(),
                            },
                        )
                        proc = Process.query.filter_by(process_uuid=process_id).first()
                        if proc:
                            proc.status = "failed"
                            proc.end_time = datetime.utcnow()
                            if proc.start_time:
                                proc.duration = (proc.end_time - proc.start_time).total_seconds()
                            db.session.commit()
                        # Clean up the uploaded zip file and empty output directory if no images were found
                        if os.path.exists(zip_path):
                            os.remove(zip_path)
                        # Only remove output_dir if it's empty to avoid deleting files from a previous run with the same UUID (unlikely but safe)
                        if os.path.exists(output_dir) and not os.listdir(output_dir):
                            os.rmdir(output_dir)
                        return  # Stop processing

                    logging.info(f"Extracted {extracted_files_count} images from ZIP.")
<<<<<<< HEAD
                    proc = Process.query.filter_by(process_uuid=process_id).first()
                    if proc:
                        proc.frame_count = extracted_files_count
                        db.session.commit()
                    app.config["PROCESSING_STATES"][process_id].update(
=======
                    update_process_state(process_id, 
>>>>>>> 9fef4854
                        {
                            "progress": 20,
                            "message": f"تصاویر از ZIP استخراج شدند. یافت شد: {extracted_files_count} تصویر.",
                        }
                    )

                    images_to_process_dir = image_dir  # Default to extracted images
                    blended_image_dir = os.path.join(
                        output_dir, "blended_images"
                    )  # Define blended output dir

                    # --- CLASSIFICATION AND BLENDING STEP ---
                    if classify_images:
                        update_process_state(process_id, 
                            {
                                "progress": 25,
                                "message": "در حال طبقه‌بندی و ترکیب تصاویر...",
                            }
                        )
                        try:
                            blended_image_paths = (
                                image_classifier.classify_images_in_folder(
                                    image_dir, blended_image_dir
                                )
                            )

                            # --- Check if any blended images were generated ---
                            if blended_image_paths:
                                logging.info(
                                    f"Generated {len(blended_image_paths)} blended images."
                                )
                                images_to_process_dir = blended_image_dir  # Use blended images for Metashape
                                update_process_state(process_id, 
                                    {
                                        "progress": 40,
                                        "message": f"طبقه‌بندی و ترکیب تصاویر کامل شد. استفاده از {len(blended_image_paths)} تصویر ترکیبی برای geoSphereAi.",
                                    }
                                )
                            else:
                                logging.warning(
                                    "Image classification and blending failed or produced no output blended images. Continuing with original images."
                                )
                                update_process_state(process_id, 
                                    {
                                        "message": "طبقه‌بندی و ترکیب تصاویر انجام نشد یا با خطا مواجه شد. ادامه با تصاویر اصلی."
                                    }
                                )
                                images_to_process_dir = (
                                    image_dir  # Revert to original images
                                )

                        except Exception as e:
                            logging.error(
                                f"Image classification and blending failed: {e}"
                            )
                            update_process_state(process_id, 
                                {
                                    "message": f"خطا در طبقه‌بندی و ترکیب تصاویر: {str(e)}. ادامه با تصاویر اصلی..."
                                }
                            )
                            images_to_process_dir = (
                                image_dir  # Revert to original images
                            )
                    else:
                        update_process_state(process_id, 
                            {
                                "progress": 25,
                                "message": "طبقه‌بندی تصاویر فعال نیست. شروع پردازش geoSphereAi...",
                            }
                        )
                        images_to_process_dir = (
                            image_dir  # Use original images if classification is off
                        )
                    # --- END CLASSIFICATION AND BLENDING STEP ---

                    # --- Final check before Metashape ---
                    images_for_metashape = [
                        f
                        for f in os.listdir(blended_image_dir)
                        if allowed_file(f, app.config["ALLOWED_IMAGE_EXTENSIONS"])
                    ]
                    if not images_for_metashape:
                        logging.error(
                            f"The directory designated for geoSphereAi ({blended_image_dir}) is empty or contains no valid images."
                        )
                        update_process_state(
                            process_id,
                            {
                                "status": "failed",
                                "message": "هیچ فایل تصویری معتبری برای پردازش geoSphereAi یافت نشد.",
                                "end_time": datetime.utcnow(),
                            },
                        )
                        return  # Stop processing if no images for Metashape

                    logging.info(
                        f"Starting geoSphereAi process with {len(images_for_metashape)} images from {blended_image_dir}."
                    )
                    update_process_state(process_id, 
                        {
                            "progress": 45,
                            "message": "در حال اجرای پایپ لاین geoSphereAi...",
                        }
                    )

                    metashape_command = [
                        METASHAPE_EXECUTABLE,
                        "-r",
                        METASHAPE_SCRIPT_PATH,
                        "--image_full_pipeline",
                        "--image_dir",
                        blended_image_dir,
                        "--output_dir",
                        output_dir,
                    ]

                    logging.info(
                        f"Running Metashape command: {' '.join(metashape_command)}"
                    )
                    process = subprocess.Popen(
                        metashape_command,
                        stdout=subprocess.PIPE,
                        stderr=subprocess.PIPE,
                    )

                    for line in iter(process.stdout.readline, b""):
                        logging.info(f"Metashape: {line.decode().strip()}")
                        line_str = line.decode().strip().lower()
                        if "aligncameras" in line_str:
                            update_process_state(process_id, 
                                {
                                    "progress": 50,
                                    "message": "geoSphereAi: تطبیق دوربین‌ها",
                                }
                            )
                        elif "builddepthmaps" in line_str:
                            update_process_state(process_id, 
                                {
                                    "progress": 70,
                                    "message": "geoSphereAi: ساخت نقشه‌های عمق",
                                }
                            )
                        elif "buildpointcloud" in line_str:
                            update_process_state(process_id, 
                                {
                                    "progress": 85,
                                    "message": "geoSphereAi: ساخت ابر نقاط",
                                }
                            )
                        elif "exportpointcloud" in line_str:
                            update_process_state(process_id, 
                                {
                                    "progress": 95,
                                    "message": "geoSphereAi: خروجی ابر نقاط",
                                }
                            )

                    process.wait()

                    if process.returncode != 0:
                        stderr_output = process.stderr.read().decode().strip()
                        logging.error(f"Metashape error: {stderr_output}")
                        update_process_state(
                            process_id,
                            {
                                "status": "failed",
                                "message": f"خطا در پردازش geoSphereAi: {stderr_output}",
                                "end_time": datetime.utcnow(),
                            },
                        )
                        proc = Process.query.filter_by(process_uuid=process_id).first()
                        if proc:
                            proc.status = "failed"
                            proc.end_time = datetime.utcnow()
                            if proc.start_time:
                                proc.duration = (proc.end_time - proc.start_time).total_seconds()
                            db.session.commit()
                        return

                    update_process_state(process_id,
                        {
                            "progress": 100,
                            "status": "completed",
                            "message": "پردازش با موفقیت انجام شد!",
                            "end_time": datetime.utcnow(),
                        }
                    )
                    proc = Process.query.filter_by(process_uuid=process_id).first()
                    if proc:
                        proc.status = "completed"
                        proc.end_time = datetime.utcnow()
                        if proc.start_time:
                            proc.duration = (proc.end_time - proc.start_time).total_seconds()
                        db.session.commit()
                    logging.info(f"Process {process_id} completed successfully.")

                except Exception as e:
                    logging.error(
                        f"Unexpected error during processing for {process_id}: {str(e)}"
                    )
                    update_process_state(process_id,
                        {
                            "status": "failed",
                            "message": f"خطای غیرمنتظره: {str(e)}",
                            "end_time": datetime.utcnow(),
                        }
                    )
                    proc = Process.query.filter_by(process_uuid=process_id).first()
                    if proc:
                        proc.status = "failed"
                        proc.end_time = datetime.utcnow()
                        if proc.start_time:
                            proc.duration = (proc.end_time - proc.start_time).total_seconds()
                        db.session.commit()
                finally:
                    if os.path.exists(zip_path):
                        os.remove(zip_path)

        Thread(
            target=process_zip_task,
            args=(process_id, zip_path, output_dir, classify_images),
        ).start()

        return redirect(url_for("processing", process_id=process_id))

    return render_template("zip_upload.html")


# New processing page route
@app.route("/processing/<process_id>")
def processing(process_id):
    if not session.get("logged_in"):
        flash("لطفاً ابتدا وارد شوید.")
        return redirect(url_for("index"))

    if not Process.query.get(process_id):
        flash("شناسه پردازش نامعتبر است.")
        return redirect(url_for("file_selection"))

    return render_template("processing.html", process_id=process_id)


# Processes list route
@app.route("/processes")
def process_list():
    if not session.get("logged_in"):
        flash("لطفاً ابتدا وارد شوید.")
        return redirect(url_for("index"))

    page = request.args.get("page", 1, type=int)
    pagination = Process.query.order_by(Process.start_time.desc()).paginate(page=page, per_page=10)
    return render_template("process_list.html", processes=pagination.items, pagination=pagination)


# Results page route
@app.route("/results/<output_foldername>")
def results(output_foldername):
    if not session.get("logged_in"):
        flash("لطفاً ابتدا وارد شوید.")
        return redirect(url_for("index"))

    output_dir = os.path.join(app.config["OUTPUT_FOLDER"], output_foldername)

    logging.info(f"Results route accessed for output_foldername: {output_foldername}")
    logging.info(f"Checking existence of output directory: {output_dir}")

    if not os.path.exists(output_dir):
        logging.error(f"Output directory not found for results: {output_dir}")
        flash("Results not found.")
        return redirect(url_for("file_selection"))

    logging.info(f"Output directory found: {output_dir}")
    try:
        dir_contents = os.listdir(output_dir)
        logging.info(f"Contents of output directory: {dir_contents}")
    except Exception as e:
        logging.error(f"Error listing contents of {output_dir}: {e}")

    file_paths = []
    for subdir, _, files in os.walk(output_dir):
        for file in files:
            full_path = os.path.join(subdir, file)
            relative_path = os.path.relpath(full_path, output_dir)

            if relative_path.lower().endswith(
                (
                    ".pcd",
                    ".ply",
                    "_mask.png",
                    "_colored_mask.png",
                    "_blended.png",
                    ".obj",
                )
            ):  # Include .obj as a viewable/downloadable file
                normalized_path = relative_path.replace("\\", "/")
                file_paths.append(normalized_path)

    logging.info(f"Found {len(file_paths)} relevant files in results directory.")

    original_filename = "Processed Files"
    process = Process.query.filter_by(output_folder=output_foldername).first()
    if process:
        original_filename = process.filename or original_filename
        if process.status not in ["completed", "completed_with_warnings"]:
            logging.warning(
                f"Accessing results for process {output_foldername} which has status: {process.status}"
            )
    else:
        logging.warning(
            f"Process state not found in database for output_foldername: {output_foldername}. Using default filename."
        )

    return render_template(
        "results.html",
        filename=original_filename,
        output_foldername=output_foldername,
        file_paths=file_paths,
    )


# Download route
@app.route("/download/<output_foldername>/<path:file_path>")
def download(output_foldername, file_path):
    if not session.get("logged_in"):
        flash("لطفاً ابتدا وارد شوید.")
        return redirect(url_for("index"))

    output_dir = os.path.join(app.config["OUTPUT_FOLDER"], output_foldername)
    full_file_path = os.path.join(output_dir, file_path)

    if not os.path.abspath(full_file_path).startswith(os.path.abspath(output_dir)):
        flash("Attempted to access a file outside the results directory.")
        logging.warning(
            f"Attempted directory traversal: {output_foldername}/{file_path}"
        )
        return redirect(url_for("results", output_foldername=output_foldername))

    if os.path.exists(full_file_path) and os.path.isfile(full_file_path):
        directory = os.path.dirname(full_file_path)
        file_name = os.path.basename(full_file_path)
        return send_from_directory(directory, file_name, as_attachment=True)
    else:
        logging.debug(f"File not found for download: {full_file_path}")
        flash("The requested file was not found on the server.")
        return redirect(url_for("results", output_foldername=output_foldername))


# New route for displaying PLY files
@app.route("/ply/<output_foldername>/<path:file_path>")
def ply(output_foldername, file_path):
    if not session.get("logged_in"):
        flash("لطفاً ابتدا وارد شوید.")
        return redirect(url_for("index"))

    output_dir = os.path.join(app.config["OUTPUT_FOLDER"], output_foldername)
    full_file_path = os.path.join(output_dir, file_path)

    if not os.path.abspath(full_file_path).startswith(os.path.abspath(output_dir)):
        flash("Attempted to access a file outside the results directory.")
        logging.warning(
            f"Attempted directory traversal: {output_foldername}/{file_path}"
        )
        return redirect(url_for("results", output_foldername=output_foldername))

    if os.path.exists(full_file_path) and os.path.isfile(full_file_path):
        return render_template(
            "ply.html", output_foldername=output_foldername, file_path=file_path
        )
    else:
        flash("PLY file not found.")
        return redirect(url_for("results", output_foldername=output_foldername))


# New route for displaying PCD files
@app.route("/pcd/<output_foldername>/<path:file_path>")
def pcd_viewer(output_foldername, file_path):
    if not session.get("logged_in"):
        flash("لطفاً ابتدا وارد شوید.")
        return redirect(url_for("index"))

    output_dir = os.path.join(app.config["OUTPUT_FOLDER"], output_foldername)
    full_file_path = os.path.join(output_dir, file_path)

    if not os.path.abspath(full_file_path).startswith(os.path.abspath(output_dir)):
        flash("Attempted to access a file outside the results directory.")
        logging.warning(
            f"Attempted directory traversal: {output_foldername}/{file_path}"
        )
        return redirect(url_for("results", output_foldername=output_foldername))

    if os.path.exists(full_file_path) and os.path.isfile(full_file_path):
        return render_template(
            "pcd_viewer.html", output_foldername=output_foldername, file_path=file_path
        )
    else:
        flash("pcd file not found.")
        return redirect(url_for("results", output_foldername=output_foldername))


# Static route for serving files within the output folder (e.g., for viewers)
@app.route("/outputs/<output_foldername>/<path:file_path>")
def serve_output_file(output_foldername, file_path):
    output_dir = os.path.join(app.config["OUTPUT_FOLDER"], output_foldername)
    full_file_path = os.path.join(output_dir, file_path)

    if not os.path.abspath(full_file_path).startswith(os.path.abspath(output_dir)):
        logging.warning(
            f"Attempted directory traversal via serve_output_file: {output_foldername}/{file_path}"
        )
        return "Unauthorized", 401

    if os.path.exists(full_file_path) and os.path.isfile(full_file_path):
        directory = os.path.dirname(full_file_path)
        file_name = os.path.basename(full_file_path)
        # Determine mimetype based on file extension
        if file_name.lower().endswith(".ply"):
            mimetype = "model/ply"
        elif file_name.lower().endswith(".pcd"):
            mimetype = "text/plain"
        elif file_name.lower().endswith(".png"):
            mimetype = "image/png"
        elif file_name.lower().endswith(".jpg") or file_name.lower().endswith(".jpeg"):
            mimetype = "image/jpeg"
        else:
            mimetype = "application/octet-stream"

        return send_from_directory(directory, file_name, mimetype=mimetype)
    else:
        logging.debug(f"File not found for serving: {full_file_path}")
        return "File not found", 404


# Static routes for serving threejs and other static files
@app.route("/static/threejs/build/<path:filename>")
def serve_threejs_build(filename):
    threejs_build_dir = os.path.join(app.root_path, "static", "threejs", "build")
    return send_from_directory(
        threejs_build_dir, filename, mimetype="application/javascript"
    )


@app.route("/static/threejs/jsm/<path:filename>")
def serve_threejs_jsm(filename):
    threejs_jsm_dir = os.path.join(app.root_path, "static", "threejs", "jsm")
    return send_from_directory(
        threejs_jsm_dir, filename, mimetype="application/javascript"
    )


@app.route("/static/<path:filename>")
def serve_static(filename):
    static_dir = os.path.join(app.root_path, "static")
    return send_from_directory(static_dir, filename)


# Run Flask app
if __name__ == "__main__":
    with app.app_context():
        db.create_all()
    app.run(debug=False)<|MERGE_RESOLUTION|>--- conflicted
+++ resolved
@@ -281,7 +281,6 @@
 
             classify_images = request.form.get("classify_images") == "on"
 
-<<<<<<< HEAD
             db_process = Process(
                 process_uuid=process_id,
                 filename=filename,
@@ -291,19 +290,7 @@
                 status="processing",
             )
             db.session.add(db_process)
-=======
-            new_process = Process(
-                id=process_id,
-                filename=filename,
-                start_time=datetime.utcnow(),
-                status="processing",
-                output_folder=process_id,
-                progress=0,
-                message="در حال پردازش اولیه و آماده‌سازی...",
-                user=session.get("logged_in") and "wapco" or None,
-            )
-            db.session.add(new_process)
->>>>>>> 9fef4854
+
             db.session.commit()
 
             app.config["PROCESSING_STATES"][process_id] = {
@@ -459,16 +446,11 @@
                         logging.info(
                             f"Frame extraction completed. Found {len(extracted_image_files)} images."
                         )
-<<<<<<< HEAD
                         proc = Process.query.filter_by(process_uuid=process_id).first()
                         if proc:
                             proc.frame_count = len(extracted_image_files)
                             db.session.commit()
                         app.config["PROCESSING_STATES"][process_id].update(
-=======
-                        update_process_state(
-                            process_id,
->>>>>>> 9fef4854
                             {
                                 "progress": 20,
                                 "message": f"استخراج فریم‌ها کامل شد. یافت شد: {len(extracted_image_files)} تصویر.",
@@ -760,7 +742,6 @@
         classify_images = request.form.get("classify_images") == "on"
 
         process_id = str(uuid.uuid4())
-<<<<<<< HEAD
         db_process = Process(
             process_uuid=process_id,
             filename=zip_filename,
@@ -770,19 +751,7 @@
             status="processing",
         )
         db.session.add(db_process)
-=======
-        new_process = Process(
-            id=process_id,
-            filename=zip_filename,
-            start_time=datetime.utcnow(),
-            status="processing",
-            output_folder=process_uuid,
-            progress=0,
-            message="در حال استخراج تصاویر از فایل ZIP...",
-            user=session.get("logged_in") and "wapco" or None,
-        )
-        db.session.add(new_process)
->>>>>>> 9fef4854
+
         db.session.commit()
 
         app.config["PROCESSING_STATES"][process_id] = {
@@ -829,15 +798,11 @@
                         return  # Stop processing
 
                     logging.info(f"Extracted {extracted_files_count} images from ZIP.")
-<<<<<<< HEAD
                     proc = Process.query.filter_by(process_uuid=process_id).first()
                     if proc:
                         proc.frame_count = extracted_files_count
                         db.session.commit()
                     app.config["PROCESSING_STATES"][process_id].update(
-=======
-                    update_process_state(process_id, 
->>>>>>> 9fef4854
                         {
                             "progress": 20,
                             "message": f"تصاویر از ZIP استخراج شدند. یافت شد: {extracted_files_count} تصویر.",
