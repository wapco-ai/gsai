import os
import zipfile
import logging
from flask import (
    Flask,
    request,
    render_template,
    redirect,
    url_for,
    flash,
    send_from_directory,
    session,
)
from werkzeug.utils import secure_filename
import subprocess
import uuid
import json
from threading import Thread
import sys  # Import sys to get the python executable
<<<<<<< HEAD

if sys.platform.startswith("win"):
    import winreg
else:
    winreg = None
=======
import winreg
from datetime import datetime
from flask_sqlalchemy import SQLAlchemy
>>>>>>> 0935e083

# Import the new image classifier module
import image_classifier


def apply_windows_proxy():
    if not sys.platform.startswith("win") or winreg is None:
        return
    try:
        # باز کردن کلید تنظیمات اینترنت کاربر جاری
        reg_path = r"Software\Microsoft\Windows\CurrentVersion\Internet Settings"
        with winreg.OpenKey(winreg.HKEY_CURRENT_USER, reg_path) as key:
            proxy_enable, _ = winreg.QueryValueEx(key, "ProxyEnable")
            if proxy_enable:
                # اگر پروکسی فعال است، مقدار ProxyServer را بخوان
                proxy_server, _ = winreg.QueryValueEx(key, "ProxyServer")
                # ست کردن متغیرهای محیطی
                os.environ["HTTP_PROXY"] = proxy_server
                os.environ["HTTPS_PROXY"] = proxy_server
                print(f"Proxy enabled: {proxy_server}")
            else:
                # اگر پروکسی غیرفعال است، مطمئن شو که متغیرها حذف شده‌اند
                os.environ.pop("HTTP_PROXY", None)
                os.environ.pop("HTTPS_PROXY", None)
                print("Proxy disabled, using direct connection.")
    except OSError as e:
        print(f"Failed to read Windows proxy settings: {e}")


# استفاده:
apply_windows_proxy()

# Initialize Flask app
app = Flask(__name__)
app.config["UPLOAD_FOLDER"] = "uploads"
app.config["OUTPUT_FOLDER"] = "outputs"
app.config["ALLOWED_IMAGE_EXTENSIONS"] = {"jpg", "jpeg", "png"}
app.config["ALLOWED_VIDEO_EXTENSIONS"] = {"mp4", "avi", "mov", "mkv"}
app.config["ALLOWED_ZIP_EXTENSIONS"] = {"zip"}
app.secret_key = "your_secret_key"  # CHANGE THIS TO A REAL, SECRET KEY
# Helper function to load Metashape executable path
app.config["PROCESSING_STATES"] = {}
app.config["SQLALCHEMY_DATABASE_URI"] = "sqlite:///processes.db"
app.config["SQLALCHEMY_TRACK_MODIFICATIONS"] = False
db = SQLAlchemy(app)

# Database configuration
app.config["SQLALCHEMY_DATABASE_URI"] = "sqlite:///app.db"
app.config["SQLALCHEMY_TRACK_MODIFICATIONS"] = False
db = SQLAlchemy(app)


class Process(db.Model):
    id = db.Column(db.String, primary_key=True)
    filename = db.Column(db.String)
    start_time = db.Column(db.DateTime)
    end_time = db.Column(db.DateTime)
    duration = db.Column(db.Float)
    frame_count = db.Column(db.Integer)
    user = db.Column(db.String)
    status = db.Column(db.String)
    output_folder = db.Column(db.String)
    progress = db.Column(db.Integer, default=0)
    message = db.Column(db.String)


with app.app_context():
    db.create_all()


def load_metashape_executable():
    env_path = os.environ.get("METASHAPE_EXECUTABLE")
    if env_path:
        return env_path

    config_path = os.path.join(os.path.dirname(os.path.abspath(__file__)), "config.json")
    if os.path.exists(config_path):
        try:
            with open(config_path, "r", encoding="utf-8") as cfg:
                data = json.load(cfg)
            if data.get("METASHAPE_EXECUTABLE"):
                return data["METASHAPE_EXECUTABLE"]
        except Exception as exc:
            raise RuntimeError(f"Failed to load config file {config_path}: {exc}")

    raise RuntimeError(
        "METASHAPE_EXECUTABLE not set in environment or config file"
    )


METASHAPE_EXECUTABLE = load_metashape_executable()
# Assuming metashape_script.py is in the same directory as app.py
METASHAPE_SCRIPT_PATH = os.path.join(
    os.path.dirname(os.path.abspath(__file__)), "metashape_script.py"
)

# Ensure directories exist
os.makedirs(app.config["UPLOAD_FOLDER"], exist_ok=True)
os.makedirs(app.config["OUTPUT_FOLDER"], exist_ok=True)

# Setup logging
logging.basicConfig(
    level=logging.INFO, format="%(asctime)s - %(levelname)s - %(message)s"
)


class Process(db.Model):
    id = db.Column(db.Integer, primary_key=True)
    process_uuid = db.Column(db.String(36), unique=True)
    filename = db.Column(db.String(255))
    user = db.Column(db.String(50))
    frame_count = db.Column(db.Integer)
    start_time = db.Column(db.DateTime)
    end_time = db.Column(db.DateTime)
    duration = db.Column(db.Float)
    status = db.Column(db.String(50))


# Helper function to check allowed files
def allowed_file(filename, allowed_extensions):
    return "." in filename and filename.rsplit(".", 1)[1].lower() in allowed_extensions


# Helper function to extract ZIP files
def extract_images_from_zip(zip_path, output_folder):
    """Extract images from a ZIP file to the output folder."""
    extracted_files_count = 0  # Count of successfully extracted images
    allowed_extensions = app.config["ALLOWED_IMAGE_EXTENSIONS"]
    try:
        with zipfile.ZipFile(zip_path, "r") as zip_ref:
            for file in zip_ref.namelist():
                if "../" in file or file.startswith("/"):
                    logging.warning(
                        f"Skipping potentially malicious path in zip: {file}"
                    )
                    continue

                if allowed_file(file, allowed_extensions):
                    try:
                        # Construct the full path for extraction target
                        extract_target_path = os.path.join(output_folder, file)
                        # Normalize path to check against output_folder
                        normalized_extract_target = os.path.normpath(
                            extract_target_path
                        )

                        # Ensure extraction is within the intended directory
                        if normalized_extract_target.startswith(
                            os.path.normpath(output_folder)
                        ):
                            zip_ref.extract(file, output_folder)
                            extracted_files_count += 1
                        else:
                            logging.warning(
                                f"Skipping extraction outside target directory: {file}"
                            )

                    except Exception as e:
                        logging.error(f"Error extracting file {file} from zip: {e}")

    except zipfile.BadZipFile:
        logging.error(f"Invalid ZIP file: {zip_path}")
        flash("Invalid ZIP file.")
    except Exception as e:
        logging.error(f"Error processing ZIP file {zip_path}: {e}")
        flash(f"Error processing ZIP file: {e}")

    return extracted_files_count


# Helper function to update process state both in-memory and in the database
def update_process_state(process_id, updates=None, **kwargs):
    state = app.config["PROCESSING_STATES"].setdefault(process_id, {})
    if updates:
        state.update(updates)
    state.update(kwargs)
    process = Process.query.get(process_id)
    if process:
        combined = updates.copy() if updates else {}
        combined.update(kwargs)
        for key, value in combined.items():
            if hasattr(process, key):
                setattr(process, key, value)
        if "end_time" in combined and process.start_time and process.end_time:
            process.duration = (process.end_time - process.start_time).total_seconds()
        db.session.commit()


# Index page
@app.route("/", methods=["GET", "POST"])
def index():
    if request.method == "POST":
        username = request.form.get("username")
        password = request.form.get("password")
        if username == "wapco" and password == "wapco":
            session["logged_in"] = True
            session["username"] = username
            flash("ورود با موفقیت انجام شد.")
            return redirect(url_for("file_selection"))
        else:
            flash("نام کاربری یا کلمه عبور اشتباه است.")
            return redirect(request.url)
    return render_template("index.html")


@app.route("/file_selection", methods=["GET", "POST"])
def file_selection():
    if not session.get("logged_in"):
        flash("لطفاً ابتدا وارد شوید.")
        return redirect(url_for("index"))

    if request.method == "POST":
        file_type = request.form.get("file_type")
        if file_type == "video":
            return redirect(url_for("video_upload"))
        elif file_type == "zip":
            return redirect(url_for("zip_upload"))
        else:
            flash("لطفاً نوع فایل مورد نظر خود را انتخاب کنید.")
            return redirect(request.url)
    return render_template("file_selection.html")


# Clear session on logout
@app.route("/logout")
def logout():
    session.pop("logged_in", None)
    session.pop("username", None)
    flash("شما با موفقیت خارج شدید.")
    return redirect(url_for("index"))


# New route for progress updates
@app.route("/progress/<process_id>")
def progress(process_id):
    proc = Process.query.get(process_id)
    if proc:
        progress_data = {
            "status": proc.status,
            "progress": proc.progress or 0,
            "message": proc.message or "",
            "output_foldername": proc.output_folder,
        }
    else:
        progress_data = {
            "status": "not_found",
            "progress": 0,
            "message": "Process not found",
        }
    return json.dumps(progress_data)


# Video upload route
@app.route("/video-upload", methods=["GET", "POST"])
def video_upload():
    if not session.get("logged_in"):
        flash("لطفاً ابتدا وارد شوید.")
        return redirect(url_for("index"))

    if request.method == "POST":
        if "video" not in request.files:
            flash("No file part")
            return redirect(request.url)

        file = request.files["video"]
        if file.filename == "":
            flash("No selected file")
            return redirect(request.url)

        if file and allowed_file(file.filename, app.config["ALLOWED_VIDEO_EXTENSIONS"]):
            filename = secure_filename(file.filename)
            process_uuid = str(uuid.uuid4())
            upload_process_dir = os.path.join(app.config["UPLOAD_FOLDER"], process_uuid)
            os.makedirs(upload_process_dir, exist_ok=True)
            video_path = os.path.join(upload_process_dir, filename)
            file.save(video_path)

            process_id = str(uuid.uuid4())
            output_dir = os.path.join(app.config["OUTPUT_FOLDER"], process_id)
            os.makedirs(output_dir, exist_ok=True)

            classify_images = request.form.get("classify_images") == "on"

            db_process = Process(
                process_uuid=process_id,
                filename=filename,
                user=session.get("username", "unknown"),
                frame_count=0,
                start_time=datetime.utcnow(),
                status="processing",
            )
            db.session.add(db_process)

            db.session.commit()

            app.config["PROCESSING_STATES"][process_id] = {
                "status": "processing",
                "progress": 0,
                "message": "در حال پردازش اولیه و آماده‌سازی...",
                "filename": filename,
                "output_foldername": process_id,
            }

            start_time_str = request.form.get("start_time", "0")
            end_time_str = request.form.get("end_time", "")
            frame_interval_str = request.form.get("frame_interval", "1")
            crop_height_ratio_str = request.form.get("crop_height_ratio", "0.1")
            model_format = request.form.get("model_format", "obj")

            try:
                start_time = float(start_time_str)
                end_time = float(end_time_str) if end_time_str else None
                frame_interval = float(frame_interval_str)
                crop_height_ratio = float(crop_height_ratio_str)
            except ValueError as e:
                update_process_state(
                    process_id,
                    {
                        "status": "failed",
                        "message": f"خطا در مقادیر ورودی زمان یا بازه: {str(e)}",
                        "end_time": datetime.utcnow(),
                    },
                )
                proc = Process.query.filter_by(process_uuid=process_id).first()
                if proc:
                    proc.status = "failed"
                    proc.end_time = datetime.utcnow()
                    if proc.start_time:
                        proc.duration = (proc.end_time - proc.start_time).total_seconds()
                    db.session.commit()
                logging.error(f"Input value error: {e}")
                return redirect(url_for("processing", process_id=process_id))

            def process_video_task(
                process_id,
                video_path,
                output_dir,
                start_time,
                end_time,
                frame_interval,
                crop_height_ratio,
                model_format,
                classify_images,
            ):
                with app.app_context():
                    try:
                        image_dir = os.path.join(output_dir, "frames")
                        os.makedirs(image_dir, exist_ok=True)

                        update_process_state(process_id, 
                            {"progress": 5, "message": "در حال استخراج فریم‌ها..."}
                        )

                        extract_command = [
                            sys.executable,
                            METASHAPE_SCRIPT_PATH,
                            "--extract_frames",
                            video_path,
                            "--image_dir",
                            image_dir,
                            "--start_time",
                            str(start_time),
                            "--frame_interval",
                            str(frame_interval),
                            "--crop_height_ratio",
                            str(crop_height_ratio),
                        ]
                        if end_time is not None:
                            extract_command.extend(["--end_time", str(end_time)])

                        logging.info(
                            f"Running frame extraction command: {' '.join(extract_command)}"
                        )
                        extract_process = subprocess.Popen(
                            extract_command,
                            stdout=subprocess.PIPE,
                            stderr=subprocess.PIPE,
                        )

                        # Monitor frame extraction output - rudimentary progress
                        # You might need to modify metashape_script.py to output more detailed progress
                        total_frames = 0  # You could try to get total frames from video info before extraction
                        extracted_count = 0
                        for line in iter(extract_process.stdout.readline, b""):
                            line_str = line.decode().strip()
                            logging.info(f"ExtractFrames: {line_str}")
                            # Simple check for extracted frame count (depends on script's output format)
                            if "Extracted frame" in line_str:
                                extracted_count += 1
                                # Update progress based on extracted count if total is known
                                # if total_frames > 0:
                                #     progress_percentage = 5 + int(15 * (extracted_count / total_frames)) # 5 to 20%
                                #     update_process_state(process_id, {"progress": progress_percentage})

                        extract_process.wait()

                        if extract_process.returncode != 0:
                            stderr_output = (
                                extract_process.stderr.read().decode().strip()
                            )
                            logging.error(f"Frame extraction error: {stderr_output}")
                            update_process_state(
                                process_id,
                                {
                                    "status": "failed",
                                    "message": f"خطا در استخراج فریم‌ها: {stderr_output}",
                                    "end_time": datetime.utcnow(),
                                },
                            )
                            proc = Process.query.filter_by(process_uuid=process_id).first()
                            if proc:
                                proc.status = "failed"
                                proc.end_time = datetime.utcnow()
                                if proc.start_time:
                                    proc.duration = (proc.end_time - proc.start_time).total_seconds()
                                db.session.commit()
                            return  # Stop processing on error

                        # --- Check if any images were extracted ---
                        extracted_image_files = [
                            f
                            for f in os.listdir(image_dir)
                            if allowed_file(f, app.config["ALLOWED_IMAGE_EXTENSIONS"])
                        ]
                        if not extracted_image_files:
                            logging.error(
                                f"Frame extraction completed but no valid image files found in {image_dir}."
                            )
                            update_process_state(
                                process_id,
                                {
                                    "status": "failed",
                                    "message": "استخراج فریم‌ها انجام شد، اما هیچ فایل تصویری یافت نشد. احتمالاً ویدئو مشکل دارد یا پارامترهای استخراج نادرست هستند.",
                                    "end_time": datetime.utcnow(),
                                },
                            )
                            proc = Process.query.filter_by(process_uuid=process_id).first()
                            if proc:
                                proc.status = "failed"
                                proc.end_time = datetime.utcnow()
                                if proc.start_time:
                                    proc.duration = (proc.end_time - proc.start_time).total_seconds()
                                db.session.commit()
                            return  # Stop processing if no images were extracted

                        logging.info(
                            f"Frame extraction completed. Found {len(extracted_image_files)} images."
                        )
                        proc = Process.query.filter_by(process_uuid=process_id).first()
                        if proc:
                            proc.frame_count = len(extracted_image_files)
                            db.session.commit()
                        app.config["PROCESSING_STATES"][process_id].update(
                            {
                                "progress": 20,
                                "message": f"استخراج فریم‌ها کامل شد. یافت شد: {len(extracted_image_files)} تصویر.",
                                "frame_count": len(extracted_image_files),
                            },
                        )

                        images_to_process_dir = image_dir  # Default to original frames
                        blended_image_dir = os.path.join(
                            output_dir, "blended_images"
                        )  # Define blended output dir

                        # --- CLASSIFICATION AND BLENDING STEP ---
                        if classify_images:
                            update_process_state(process_id, 
                                {
                                    "progress": 25,
                                    "message": "در حال طبقه‌بندی و ترکیب تصاویر...",
                                }
                            )
                            try:
                                # classify_images_in_folder returns a list of paths to blended images
                                blended_image_paths = (
                                    image_classifier.classify_images_in_folder(
                                        image_dir, blended_image_dir
                                    )
                                )

                                # --- Check if any blended images were generated ---
                                if blended_image_paths:
                                    logging.info(
                                        f"Generated {len(blended_image_paths)} blended images."
                                    )
                                    # If classification and blending successful, use blended images for Metashape
                                    images_to_process_dir = blended_image_dir  # Use blended images for Metashape
                                    update_process_state(process_id, 
                                        {
                                            "progress": 40,
                                            "message": f"طبقه‌بندی و ترکیب تصاویر کامل شد. استفاده از {len(blended_image_paths)} تصویر ترکیبی برای geoSphereAi.",
                                        }
                                    )
                                else:
                                    # If classification failed or produced no blended images, log and continue with original images
                                    logging.warning(
                                        "Image classification and blending failed or produced no output blended images. Continuing with original images."
                                    )
                                    update_process_state(process_id, 
                                        {
                                            "message": "طبقه‌بندی و ترکیب تصاویر انجام نشد یا با خطا مواجه شد. ادامه با تصاویر اصلی."
                                        }
                                    )
                                    images_to_process_dir = (
                                        image_dir  # Revert to original images
                                    )

                            except Exception as e:
                                logging.error(
                                    f"Image classification and blending failed: {e}"
                                )
                                # Log error and continue with original images
                                update_process_state(process_id, 
                                    {
                                        "message": f"خطا در طبقه‌بندی و ترکیب تصاویر: {str(e)}. ادامه با تصاویر اصلی..."
                                    }
                                )
                                images_to_process_dir = (
                                    image_dir  # Revert to original images
                                )
                        else:
                            update_process_state(process_id, 
                                {
                                    "progress": 25,
                                    "message": "طبقه‌بندی تصاویر فعال نیست. شروع پردازش geoSphereAi...",
                                }
                            )
                            images_to_process_dir = image_dir  # Use original images if classification is off
                        # --- END CLASSIFICATION AND BLENDING STEP ---

                        # --- Final check before Metashape ---
                        images_for_metashape = [
                            f
                            for f in os.listdir(images_to_process_dir)
                            if allowed_file(f, app.config["ALLOWED_IMAGE_EXTENSIONS"])
                        ]
                        if not images_for_metashape:
                            logging.error(
                                f"The directory designated for geoSphereAi ({images_to_process_dir}) is empty or contains no valid images."
                            )
                            update_process_state(
                                process_id,
                                {
                                    "status": "failed",
                                    "message": "هیچ فایل تصویری معتبری برای پردازش geoSphereAi یافت نشد.",
                                    "end_time": datetime.utcnow(),
                                },
                            )
                            proc = Process.query.filter_by(process_uuid=process_id).first()
                            if proc:
                                proc.status = "failed"
                                proc.end_time = datetime.utcnow()
                                if proc.start_time:
                                    proc.duration = (proc.end_time - proc.start_time).total_seconds()
                                db.session.commit()
                            return  # Stop processing if no images for Metashape

                        logging.info(
                            f"Starting geoSphereAi process with {len(blended_image_dir)} images from {images_to_process_dir}."
                        )
                        update_process_state(process_id, 
                            {
                                "progress": 45,
                                "message": "در حال اجرای پایپ لاین geoSphereAi...",
                            }
                        )

                        metashape_command = [
                            METASHAPE_EXECUTABLE,
                            "-r",
                            METASHAPE_SCRIPT_PATH,
                            "--image_full_pipeline",
                            "--image_dir",
                            blended_image_dir,
                            "--output_dir",
                            output_dir,
                        ]

                        logging.info(
                            f"Running geoSphereAi command: {' '.join(metashape_command)}"
                        )
                        process = subprocess.Popen(
                            metashape_command,
                            stdout=subprocess.PIPE,
                            stderr=subprocess.PIPE,
                        )

                        for line in iter(process.stdout.readline, b""):
                            logging.info(f"Metashape: {line.decode().strip()}")
                            line_str = line.decode().strip().lower()
                            if "aligncameras" in line_str:
                                update_process_state(process_id, 
                                    {
                                        "progress": 50,
                                        "message": "geoSphereAi: تطبیق دوربین‌ها",
                                    }
                                )
                            elif "builddepthmaps" in line_str:
                                update_process_state(process_id, 
                                    {
                                        "progress": 70,
                                        "message": "geoSphereAi: ساخت نقشه‌های عمق",
                                    }
                                )
                            elif "buildpointcloud" in line_str:
                                update_process_state(process_id, 
                                    {
                                        "progress": 85,
                                        "message": "geoSphereAi: ساخت ابر نقاط",
                                    }
                                )
                            elif "exportpointcloud" in line_str:
                                update_process_state(process_id, 
                                    {
                                        "progress": 95,
                                        "message": "geoSphereAi: خروجی ابر نقاط",
                                    }
                                )

                        process.wait()

                        if process.returncode != 0:
                            stderr_output = process.stderr.read().decode().strip()
                            logging.error(f"Metashape error: {stderr_output}")
                            update_process_state(
                                process_id,
                                {
                                    "status": "failed",
                                    "message": f"خطا در پردازش geoSphereAi: {stderr_output}",
                                    "end_time": datetime.utcnow(),
                                },
                            )
                            proc = Process.query.filter_by(process_uuid=process_id).first()
                            if proc:
                                proc.status = "failed"
                                proc.end_time = datetime.utcnow()
                                if proc.start_time:
                                    proc.duration = (proc.end_time - proc.start_time).total_seconds()
                                db.session.commit()
                            return

                        update_process_state(process_id,
                            {
                                "progress": 100,
                                "status": "completed",
                                "message": "پردازش با موفقیت انجام شد!",
                                "end_time": datetime.utcnow(),
                            }
                        )
                        proc = Process.query.filter_by(process_uuid=process_id).first()
                        if proc:
                            proc.status = "completed"
                            proc.end_time = datetime.utcnow()
                            if proc.start_time:
                                proc.duration = (proc.end_time - proc.start_time).total_seconds()
                            db.session.commit()
                        logging.info(f"Process {process_id} completed successfully.")

                    except Exception as e:
                        logging.error(
                            f"Unexpected error during processing for {process_id}: {str(e)}"
                        )
                        update_process_state(
                            process_id,
                            {
                                "status": "failed",
                                "message": f"خطای غیرمنتظره: {str(e)}",
                                "end_time": datetime.utcnow(),
                            },
                        )
                        proc = Process.query.filter_by(process_uuid=process_id).first()
                        if proc:
                            proc.status = "failed"
                            proc.end_time = datetime.utcnow()
                            if proc.start_time:
                                proc.duration = (proc.end_time - proc.start_time).total_seconds()
                            db.session.commit()

            Thread(
                target=process_video_task,
                args=(
                    process_id,
                    video_path,
                    output_dir,
                    start_time,
                    end_time,
                    frame_interval,
                    crop_height_ratio,
                    model_format,
                    classify_images,
                ),
            ).start()

            return redirect(url_for("processing", process_id=process_id))

    return render_template("video_upload.html")


# ZIP upload page
@app.route("/zip-upload", methods=["GET", "POST"])
def zip_upload():
    if not session.get("logged_in"):
        flash("لطفاً ابتدا وارد شوید.")
        return redirect(url_for("index"))

    if request.method == "POST":
        if "zip" not in request.files:
            flash("فایل ZIP یافت نشد؛ مطمئن شوید که فرم به درستی ارسال شده است.")
            logging.debug("Debug: No 'zip' key in request.files")
            return redirect(request.url)

        zip_file = request.files["zip"]
        if zip_file.filename == "":
            flash("هیچ فایلی انتخاب نشده است.")
            logging.debug("Debug: Empty filename =" + zip_file.filename)
            return redirect(request.url)

        logging.debug("Debug: Uploaded filename = " + zip_file.filename)
        if not allowed_file(zip_file.filename, app.config["ALLOWED_ZIP_EXTENSIONS"]):
            flash("فرمت فایل معتبر نیست. لطفاً فایل ZIP انتخاب کنید.")
            logging.debug("Debug: Invalid file format")
            return redirect(request.url)

        zip_filename = secure_filename(zip_file.filename)
        process_uuid = str(uuid.uuid4())
        upload_process_dir = os.path.join(app.config["UPLOAD_FOLDER"], process_uuid)
        os.makedirs(upload_process_dir, exist_ok=True)
        zip_path = os.path.join(upload_process_dir, zip_filename)

        try:
            zip_file.save(zip_path)
            logging.debug("Debug: File saved successfully at " + zip_path)
        except Exception as e:
            logging.debug("Debug: File save error: " + str(e))
            flash("مشکلی در ذخیره‌سازی فایل ZIP رخ داد.")
            return redirect(request.url)

        output_dir = os.path.join(app.config["OUTPUT_FOLDER"], process_uuid)
        os.makedirs(output_dir, exist_ok=True)

        classify_images = request.form.get("classify_images") == "on"

        process_id = str(uuid.uuid4())
        db_process = Process(
            process_uuid=process_id,
            filename=zip_filename,
            user=session.get("username", "unknown"),
            frame_count=0,
            start_time=datetime.utcnow(),
            status="processing",
        )
        db.session.add(db_process)

        db.session.commit()

        app.config["PROCESSING_STATES"][process_id] = {
            "status": "processing",
            "progress": 0,
            "message": "در حال استخراج تصاویر از فایل ZIP...",
            "filename": zip_filename,
            "output_foldername": process_uuid,
        }

        def process_zip_task(process_id, zip_path, output_dir, classify_images):
            with app.app_context():
                try:
                    image_dir = os.path.join(output_dir, "extracted_images")
                    os.makedirs(image_dir, exist_ok=True)

                    extracted_files_count = extract_images_from_zip(zip_path, image_dir)

                    # --- Check if any images were extracted from ZIP ---
                    if extracted_files_count == 0:
                        flash("هیچ فایل تصویری مجاز در فایل ZIP یافت نشد.")
                        logging.debug("Debug: No valid images found in ZIP")
                        update_process_state(
                            process_id,
                            {
                                "status": "failed",
                                "message": "هیچ فایل تصویری معتبری در ZIP یافت نشد.",
                                "end_time": datetime.utcnow(),
                            },
                        )
                        proc = Process.query.filter_by(process_uuid=process_id).first()
                        if proc:
                            proc.status = "failed"
                            proc.end_time = datetime.utcnow()
                            if proc.start_time:
                                proc.duration = (proc.end_time - proc.start_time).total_seconds()
                            db.session.commit()
                        # Clean up the uploaded zip file and empty output directory if no images were found
                        if os.path.exists(zip_path):
                            os.remove(zip_path)
                        # Only remove output_dir if it's empty to avoid deleting files from a previous run with the same UUID (unlikely but safe)
                        if os.path.exists(output_dir) and not os.listdir(output_dir):
                            os.rmdir(output_dir)
                        return  # Stop processing

                    logging.info(f"Extracted {extracted_files_count} images from ZIP.")
                    proc = Process.query.filter_by(process_uuid=process_id).first()
                    if proc:
                        proc.frame_count = extracted_files_count
                        db.session.commit()
                    app.config["PROCESSING_STATES"][process_id].update(
                        {
                            "progress": 20,
                            "message": f"تصاویر از ZIP استخراج شدند. یافت شد: {extracted_files_count} تصویر.",
                        }
                    )

                    images_to_process_dir = image_dir  # Default to extracted images
                    blended_image_dir = os.path.join(
                        output_dir, "blended_images"
                    )  # Define blended output dir

                    # --- CLASSIFICATION AND BLENDING STEP ---
                    if classify_images:
                        update_process_state(process_id, 
                            {
                                "progress": 25,
                                "message": "در حال طبقه‌بندی و ترکیب تصاویر...",
                            }
                        )
                        try:
                            blended_image_paths = (
                                image_classifier.classify_images_in_folder(
                                    image_dir, blended_image_dir
                                )
                            )

                            # --- Check if any blended images were generated ---
                            if blended_image_paths:
                                logging.info(
                                    f"Generated {len(blended_image_paths)} blended images."
                                )
                                images_to_process_dir = blended_image_dir  # Use blended images for Metashape
                                update_process_state(process_id, 
                                    {
                                        "progress": 40,
                                        "message": f"طبقه‌بندی و ترکیب تصاویر کامل شد. استفاده از {len(blended_image_paths)} تصویر ترکیبی برای geoSphereAi.",
                                    }
                                )
                            else:
                                logging.warning(
                                    "Image classification and blending failed or produced no output blended images. Continuing with original images."
                                )
                                update_process_state(process_id, 
                                    {
                                        "message": "طبقه‌بندی و ترکیب تصاویر انجام نشد یا با خطا مواجه شد. ادامه با تصاویر اصلی."
                                    }
                                )
                                images_to_process_dir = (
                                    image_dir  # Revert to original images
                                )

                        except Exception as e:
                            logging.error(
                                f"Image classification and blending failed: {e}"
                            )
                            update_process_state(process_id, 
                                {
                                    "message": f"خطا در طبقه‌بندی و ترکیب تصاویر: {str(e)}. ادامه با تصاویر اصلی..."
                                }
                            )
                            images_to_process_dir = (
                                image_dir  # Revert to original images
                            )
                    else:
                        update_process_state(process_id, 
                            {
                                "progress": 25,
                                "message": "طبقه‌بندی تصاویر فعال نیست. شروع پردازش geoSphereAi...",
                            }
                        )
                        images_to_process_dir = (
                            image_dir  # Use original images if classification is off
                        )
                    # --- END CLASSIFICATION AND BLENDING STEP ---

                    # --- Final check before Metashape ---
                    images_for_metashape = [
                        f
                        for f in os.listdir(blended_image_dir)
                        if allowed_file(f, app.config["ALLOWED_IMAGE_EXTENSIONS"])
                    ]
                    if not images_for_metashape:
                        logging.error(
                            f"The directory designated for geoSphereAi ({blended_image_dir}) is empty or contains no valid images."
                        )
                        update_process_state(
                            process_id,
                            {
                                "status": "failed",
                                "message": "هیچ فایل تصویری معتبری برای پردازش geoSphereAi یافت نشد.",
                                "end_time": datetime.utcnow(),
                            },
                        )
                        return  # Stop processing if no images for Metashape

                    logging.info(
                        f"Starting geoSphereAi process with {len(images_for_metashape)} images from {blended_image_dir}."
                    )
                    update_process_state(process_id, 
                        {
                            "progress": 45,
                            "message": "در حال اجرای پایپ لاین geoSphereAi...",
                        }
                    )

                    metashape_command = [
                        METASHAPE_EXECUTABLE,
                        "-r",
                        METASHAPE_SCRIPT_PATH,
                        "--image_full_pipeline",
                        "--image_dir",
                        blended_image_dir,
                        "--output_dir",
                        output_dir,
                    ]

                    logging.info(
                        f"Running Metashape command: {' '.join(metashape_command)}"
                    )
                    process = subprocess.Popen(
                        metashape_command,
                        stdout=subprocess.PIPE,
                        stderr=subprocess.PIPE,
                    )

                    for line in iter(process.stdout.readline, b""):
                        logging.info(f"Metashape: {line.decode().strip()}")
                        line_str = line.decode().strip().lower()
                        if "aligncameras" in line_str:
                            update_process_state(process_id, 
                                {
                                    "progress": 50,
                                    "message": "geoSphereAi: تطبیق دوربین‌ها",
                                }
                            )
                        elif "builddepthmaps" in line_str:
                            update_process_state(process_id, 
                                {
                                    "progress": 70,
                                    "message": "geoSphereAi: ساخت نقشه‌های عمق",
                                }
                            )
                        elif "buildpointcloud" in line_str:
                            update_process_state(process_id, 
                                {
                                    "progress": 85,
                                    "message": "geoSphereAi: ساخت ابر نقاط",
                                }
                            )
                        elif "exportpointcloud" in line_str:
                            update_process_state(process_id, 
                                {
                                    "progress": 95,
                                    "message": "geoSphereAi: خروجی ابر نقاط",
                                }
                            )

                    process.wait()

                    if process.returncode != 0:
                        stderr_output = process.stderr.read().decode().strip()
                        logging.error(f"Metashape error: {stderr_output}")
                        update_process_state(
                            process_id,
                            {
                                "status": "failed",
                                "message": f"خطا در پردازش geoSphereAi: {stderr_output}",
                                "end_time": datetime.utcnow(),
                            },
                        )
                        proc = Process.query.filter_by(process_uuid=process_id).first()
                        if proc:
                            proc.status = "failed"
                            proc.end_time = datetime.utcnow()
                            if proc.start_time:
                                proc.duration = (proc.end_time - proc.start_time).total_seconds()
                            db.session.commit()
                        return

                    update_process_state(process_id,
                        {
                            "progress": 100,
                            "status": "completed",
                            "message": "پردازش با موفقیت انجام شد!",
                            "end_time": datetime.utcnow(),
                        }
                    )
                    proc = Process.query.filter_by(process_uuid=process_id).first()
                    if proc:
                        proc.status = "completed"
                        proc.end_time = datetime.utcnow()
                        if proc.start_time:
                            proc.duration = (proc.end_time - proc.start_time).total_seconds()
                        db.session.commit()
                    logging.info(f"Process {process_id} completed successfully.")

                except Exception as e:
                    logging.error(
                        f"Unexpected error during processing for {process_id}: {str(e)}"
                    )
                    update_process_state(process_id,
                        {
                            "status": "failed",
                            "message": f"خطای غیرمنتظره: {str(e)}",
                            "end_time": datetime.utcnow(),
                        }
                    )
                    proc = Process.query.filter_by(process_uuid=process_id).first()
                    if proc:
                        proc.status = "failed"
                        proc.end_time = datetime.utcnow()
                        if proc.start_time:
                            proc.duration = (proc.end_time - proc.start_time).total_seconds()
                        db.session.commit()
                finally:
                    if os.path.exists(zip_path):
                        os.remove(zip_path)

        Thread(
            target=process_zip_task,
            args=(process_id, zip_path, output_dir, classify_images),
        ).start()

        return redirect(url_for("processing", process_id=process_id))

    return render_template("zip_upload.html")


# New processing page route
@app.route("/processing/<process_id>")
def processing(process_id):
    if not session.get("logged_in"):
        flash("لطفاً ابتدا وارد شوید.")
        return redirect(url_for("index"))

    if not Process.query.get(process_id):
        flash("شناسه پردازش نامعتبر است.")
        return redirect(url_for("file_selection"))

    return render_template("processing.html", process_id=process_id)


# Processes list route
@app.route("/processes")
def process_list():
    if not session.get("logged_in"):
        flash("لطفاً ابتدا وارد شوید.")
        return redirect(url_for("index"))

    page = request.args.get("page", 1, type=int)
    pagination = Process.query.order_by(Process.start_time.desc()).paginate(page=page, per_page=10)
    return render_template("process_list.html", processes=pagination.items, pagination=pagination)


# Results page route
@app.route("/results/<output_foldername>")
def results(output_foldername):
    if not session.get("logged_in"):
        flash("لطفاً ابتدا وارد شوید.")
        return redirect(url_for("index"))

    output_dir = os.path.join(app.config["OUTPUT_FOLDER"], output_foldername)

    logging.info(f"Results route accessed for output_foldername: {output_foldername}")
    logging.info(f"Checking existence of output directory: {output_dir}")

    if not os.path.exists(output_dir):
        logging.error(f"Output directory not found for results: {output_dir}")
        flash("Results not found.")
        return redirect(url_for("file_selection"))

    logging.info(f"Output directory found: {output_dir}")
    try:
        dir_contents = os.listdir(output_dir)
        logging.info(f"Contents of output directory: {dir_contents}")
    except Exception as e:
        logging.error(f"Error listing contents of {output_dir}: {e}")

    file_paths = []
    for subdir, _, files in os.walk(output_dir):
        for file in files:
            full_path = os.path.join(subdir, file)
            relative_path = os.path.relpath(full_path, output_dir)

            if relative_path.lower().endswith(
                (
                    ".pcd",
                    ".ply",
                    "_mask.png",
                    "_colored_mask.png",
                    "_blended.png",
                    ".obj",
                )
            ):  # Include .obj as a viewable/downloadable file
                normalized_path = relative_path.replace("\\", "/")
                file_paths.append(normalized_path)

    logging.info(f"Found {len(file_paths)} relevant files in results directory.")

    original_filename = "Processed Files"
    process = Process.query.filter_by(output_folder=output_foldername).first()
    if process:
        original_filename = process.filename or original_filename
        if process.status not in ["completed", "completed_with_warnings"]:
            logging.warning(
                f"Accessing results for process {output_foldername} which has status: {process.status}"
            )
    else:
        logging.warning(
            f"Process state not found in database for output_foldername: {output_foldername}. Using default filename."
        )

    return render_template(
        "results.html",
        filename=original_filename,
        output_foldername=output_foldername,
        file_paths=file_paths,
    )


# Download route
@app.route("/download/<output_foldername>/<path:file_path>")
def download(output_foldername, file_path):
    if not session.get("logged_in"):
        flash("لطفاً ابتدا وارد شوید.")
        return redirect(url_for("index"))

    output_dir = os.path.join(app.config["OUTPUT_FOLDER"], output_foldername)
    full_file_path = os.path.join(output_dir, file_path)

    if not os.path.abspath(full_file_path).startswith(os.path.abspath(output_dir)):
        flash("Attempted to access a file outside the results directory.")
        logging.warning(
            f"Attempted directory traversal: {output_foldername}/{file_path}"
        )
        return redirect(url_for("results", output_foldername=output_foldername))

    if os.path.exists(full_file_path) and os.path.isfile(full_file_path):
        directory = os.path.dirname(full_file_path)
        file_name = os.path.basename(full_file_path)
        return send_from_directory(directory, file_name, as_attachment=True)
    else:
        logging.debug(f"File not found for download: {full_file_path}")
        flash("The requested file was not found on the server.")
        return redirect(url_for("results", output_foldername=output_foldername))


# New route for displaying PLY files
@app.route("/ply/<output_foldername>/<path:file_path>")
def ply(output_foldername, file_path):
    if not session.get("logged_in"):
        flash("لطفاً ابتدا وارد شوید.")
        return redirect(url_for("index"))

    output_dir = os.path.join(app.config["OUTPUT_FOLDER"], output_foldername)
    full_file_path = os.path.join(output_dir, file_path)

    if not os.path.abspath(full_file_path).startswith(os.path.abspath(output_dir)):
        flash("Attempted to access a file outside the results directory.")
        logging.warning(
            f"Attempted directory traversal: {output_foldername}/{file_path}"
        )
        return redirect(url_for("results", output_foldername=output_foldername))

    if os.path.exists(full_file_path) and os.path.isfile(full_file_path):
        return render_template(
            "ply.html", output_foldername=output_foldername, file_path=file_path
        )
    else:
        flash("PLY file not found.")
        return redirect(url_for("results", output_foldername=output_foldername))


# New route for displaying PCD files
@app.route("/pcd/<output_foldername>/<path:file_path>")
def pcd_viewer(output_foldername, file_path):
    if not session.get("logged_in"):
        flash("لطفاً ابتدا وارد شوید.")
        return redirect(url_for("index"))

    output_dir = os.path.join(app.config["OUTPUT_FOLDER"], output_foldername)
    full_file_path = os.path.join(output_dir, file_path)

    if not os.path.abspath(full_file_path).startswith(os.path.abspath(output_dir)):
        flash("Attempted to access a file outside the results directory.")
        logging.warning(
            f"Attempted directory traversal: {output_foldername}/{file_path}"
        )
        return redirect(url_for("results", output_foldername=output_foldername))

    if os.path.exists(full_file_path) and os.path.isfile(full_file_path):
        return render_template(
            "pcd_viewer.html", output_foldername=output_foldername, file_path=file_path
        )
    else:
        flash("pcd file not found.")
        return redirect(url_for("results", output_foldername=output_foldername))


# Static route for serving files within the output folder (e.g., for viewers)
@app.route("/outputs/<output_foldername>/<path:file_path>")
def serve_output_file(output_foldername, file_path):
    output_dir = os.path.join(app.config["OUTPUT_FOLDER"], output_foldername)
    full_file_path = os.path.join(output_dir, file_path)

    if not os.path.abspath(full_file_path).startswith(os.path.abspath(output_dir)):
        logging.warning(
            f"Attempted directory traversal via serve_output_file: {output_foldername}/{file_path}"
        )
        return "Unauthorized", 401

    if os.path.exists(full_file_path) and os.path.isfile(full_file_path):
        directory = os.path.dirname(full_file_path)
        file_name = os.path.basename(full_file_path)
        # Determine mimetype based on file extension
        if file_name.lower().endswith(".ply"):
            mimetype = "model/ply"
        elif file_name.lower().endswith(".pcd"):
            mimetype = "text/plain"
        elif file_name.lower().endswith(".png"):
            mimetype = "image/png"
        elif file_name.lower().endswith(".jpg") or file_name.lower().endswith(".jpeg"):
            mimetype = "image/jpeg"
        else:
            mimetype = "application/octet-stream"

        return send_from_directory(directory, file_name, mimetype=mimetype)
    else:
        logging.debug(f"File not found for serving: {full_file_path}")
        return "File not found", 404


# Static routes for serving threejs and other static files
@app.route("/static/threejs/build/<path:filename>")
def serve_threejs_build(filename):
    threejs_build_dir = os.path.join(app.root_path, "static", "threejs", "build")
    return send_from_directory(
        threejs_build_dir, filename, mimetype="application/javascript"
    )


@app.route("/static/threejs/jsm/<path:filename>")
def serve_threejs_jsm(filename):
    threejs_jsm_dir = os.path.join(app.root_path, "static", "threejs", "jsm")
    return send_from_directory(
        threejs_jsm_dir, filename, mimetype="application/javascript"
    )


@app.route("/static/<path:filename>")
def serve_static(filename):
    static_dir = os.path.join(app.root_path, "static")
    return send_from_directory(static_dir, filename)


# Run Flask app
if __name__ == "__main__":
    with app.app_context():
        db.create_all()
    app.run(debug=False)<|MERGE_RESOLUTION|>--- conflicted
+++ resolved
@@ -17,17 +17,12 @@
 import json
 from threading import Thread
 import sys  # Import sys to get the python executable
-<<<<<<< HEAD
 
 if sys.platform.startswith("win"):
     import winreg
 else:
     winreg = None
-=======
-import winreg
-from datetime import datetime
-from flask_sqlalchemy import SQLAlchemy
->>>>>>> 0935e083
+
 
 # Import the new image classifier module
 import image_classifier
