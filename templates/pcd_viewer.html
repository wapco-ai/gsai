--- conflicted
+++ resolved
@@ -72,25 +72,17 @@
         geometry.rotateY(0);
         geometry.center();
 
-<<<<<<< HEAD
         const total = geometry.getAttribute('position').count;
-=======
-        const pos = geometry.getAttribute('position').array;
->>>>>>> 24498672
+
         const colAttr = geometry.getAttribute('color');
         const colorGroups = {};
 
         if (colAttr) {
             const col = colAttr.array;
-<<<<<<< HEAD
-=======
-            const total = geometry.getAttribute('position').count;
->>>>>>> 24498672
             for (let i = 0; i < total; i++) {
                 const r = col[i * 3];
                 const g = col[i * 3 + 1];
                 const b = col[i * 3 + 2];
-<<<<<<< HEAD
                 const hex = new THREE.Color(r, g, b).getHexString();
                 if (!colorGroups[hex]) {
                     colorGroups[hex] = [];
@@ -99,24 +91,11 @@
             }
         } else {
             colorGroups['ffffff'] = Array.from({length: total}, (_, i) => i);
-=======
-                const color = new THREE.Color(r, g, b);
-                const hex = color.getHexString();
-                if (!colorGroups[hex]) {
-                    colorGroups[hex] = { positions: [], colors: [] };
-                }
-                colorGroups[hex].positions.push(pos[i * 3], pos[i * 3 + 1], pos[i * 3 + 2]);
-                colorGroups[hex].colors.push(r, g, b);
-            }
-        } else {
-            // If no color attribute, put all points in a single group
-            colorGroups['ffffff'] = { positions: Array.from(pos), colors: [] };
->>>>>>> 24498672
+
         }
 
         const groupObjects = {};
         for (const hex in colorGroups) {
-<<<<<<< HEAD
             const idx = new Uint32Array(colorGroups[hex]);
             const g = new THREE.BufferGeometry();
             g.setAttribute('position', geometry.getAttribute('position'));
@@ -129,20 +108,7 @@
                 materialOpts.vertexColors = true;
             } else {
                 materialOpts.color = '#' + hex;
-=======
-            const gPositions = new Float32Array(colorGroups[hex].positions);
-            const gColors = colorGroups[hex].colors.length ? new Float32Array(colorGroups[hex].colors) : null;
-            const g = new THREE.BufferGeometry();
-            g.setAttribute('position', new THREE.Float32BufferAttribute(gPositions, 3));
-            if (gColors) {
-                g.setAttribute('color', new THREE.Float32BufferAttribute(gColors, 3));
-            }
-            const materialOpts = { size: 0.01 };
-            if (gColors) {
-                materialOpts.vertexColors = true;
-            } else {
-                materialOpts.color = 0xffffff;
->>>>>>> 24498672
+
             }
             const material = new THREE.PointsMaterial(materialOpts);
             const pts = new THREE.Points(g, material);
